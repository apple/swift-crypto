--- conflicted
+++ resolved
@@ -34,12 +34,6 @@
     name: Cxx interop
     uses: apple/swift-nio/.github/workflows/cxx_interop.yml@main
 
-<<<<<<< HEAD
-  static-sdk:
-    name: Static SDK
-    # Workaround https://github.com/nektos/act/issues/1875
-    uses: apple/swift-nio/.github/workflows/static_sdk.yml@main
-=======
   cmake-checks:
     name: CMake checks
     uses: apple/swift-nio/.github/workflows/cmake_tests.yml@main
@@ -62,4 +56,7 @@
     with:
       runner_pool: general
       build_scheme: swift-crypto-Package
->>>>>>> dbb45598
+
+  static-sdk:
+    name: Static SDK
+    uses: apple/swift-nio/.github/workflows/static_sdk.yml@main