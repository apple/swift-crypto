--- conflicted
+++ resolved
@@ -39,10 +39,7 @@
     with:
       windows_6_0_enabled: true
       windows_6_1_enabled: true
-<<<<<<< HEAD
-=======
       windows_6_2_enabled: true
->>>>>>> 95ba0316
       windows_nightly_next_enabled: true
       windows_nightly_main_enabled: true
 
