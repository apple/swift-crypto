//===----------------------------------------------------------------------===//
//
// This source file is part of the SwiftCrypto open source project
//
// Copyright (c) 2019-2020 Apple Inc. and the SwiftCrypto project authors
// Licensed under Apache License v2.0
//
// See LICENSE.txt for license information
// See CONTRIBUTORS.txt for the list of SwiftCrypto project authors
//
// SPDX-License-Identifier: Apache-2.0
//
//===----------------------------------------------------------------------===//
#if CRYPTO_IN_SWIFTPM && !CRYPTO_IN_SWIFTPM_FORCE_BUILD_API
@_exported import CryptoKit
#else
#if canImport(FoundationEssentials)
public import FoundationEssentials
#else
public import Foundation
#endif
%{
    MLDSA_VARIANTS = [{"name": "MLDSA65"}, {"name": "MLDSA87"}]
}%

#if (!CRYPTO_IN_SWIFTPM_FORCE_BUILD_API) || CRYPTOKIT_NO_ACCESS_TO_FOUNDATION
typealias MLDSAPublicKeyImpl = CorecryptoMLDSAPublicKeyImpl
typealias MLDSAPrivateKeyImpl = CorecryptoMLDSAPrivateKeyImpl
#else
@available(macOS 10.15, iOS 13, watchOS 6, tvOS 13, macCatalyst 13, visionOS 1.0, *)
typealias MLDSAPublicKeyImpl = OpenSSLMLDSAPublicKeyImpl
@available(macOS 10.15, iOS 13, watchOS 6, tvOS 13, macCatalyst 13, visionOS 1.0, *)
typealias MLDSAPrivateKeyImpl = OpenSSLMLDSAPrivateKeyImpl
#endif

% for MLDSA_VARIANT in MLDSA_VARIANTS:
%{
    NAME           = MLDSA_VARIANT["name"]
}%
/// The ${NAME} Digital Signature Algorithm
@available(macOS 10.15, iOS 13, watchOS 6, tvOS 13, macCatalyst 13, visionOS 1.0, *)
public enum ${NAME}: Sendable {}

@available(macOS 10.15, iOS 13, watchOS 6, tvOS 13, macCatalyst 13, visionOS 1.0, *)
extension ${NAME} {
    /// The public key for ${NAME}.
    public struct PublicKey: Sendable {
        var impl: MLDSAPublicKeyImpl<${NAME}>
<<<<<<< HEAD

        /// Verifies a ${NAME} signature.
        /// - Parameters:
        ///   - signature: The ${NAME} signature to verify.
        ///   - data: The signed data.
        /// - Returns: `true` if the signature is valid, `false` otherwise.
        public func isValidSignature<S: DataProtocol, D: DataProtocol>(_ signature: S, for data: D) -> Bool {
            self.impl.isValidSignature(signature, for: data)
        }

        /// Verifies a ${NAME} signature, in a specific context.
        /// - Parameters:
        ///   - signature: The ${NAME} signature to verify.
        ///   - data: The signed data.
        ///   - context: Context for the signature.
        /// - Returns: `true` if the signature is valid in the specified context, `false` otherwise.
        public func isValidSignature<S: DataProtocol, D: DataProtocol, C: DataProtocol>(
            _ signature: S,
            for data: D,
            context: C
        ) -> Bool {
            self.impl.isValidSignature(signature, for: data, context: context)
        }

=======
        
>>>>>>> ea7f8fbc
        /// Parses a public key from a serialized representation.
        ///
        /// - Parameter rawRepresentation: The public key, in the FIPS 204 standard serialization format.
        /// - Returns: The deserialized public key.
        public init<D: DataProtocol>(rawRepresentation: D) throws {
            self.impl = try MLDSAPublicKeyImpl(rawRepresentation: rawRepresentation)
        }
        
        /// A serialized representation of the public key.
        ///
        /// This property provides a representation of the public key in the FIPS 204 standard serialization format.
        public var rawRepresentation: Data {
            get {
                return self.impl.rawRepresentation
            }
        }

<<<<<<< HEAD
        fileprivate init(impl: MLDSAPublicKeyImpl<${NAME}>) {
            self.impl = impl
        }

        /// Generate a prehashed message representative (a.k.a. "external mu") for the given message.
        ///
        /// - Parameter data: The message to prehash.
        ///
        /// - Returns: The prehashed message representative (a.k.a. "external mu").
        package func prehash_boring<D: DataProtocol>(for data: D) throws -> Data {
            try self.boringSSLKey.prehash_boring(for: data)
        }

        /// Generate a prehashed message representative (a.k.a. "external mu") for the given message.
        ///
        /// - Parameters:
        ///   - data: The message to prehash.
        ///   - context: The context of the message.
        ///
        /// - Returns: The prehashed message representative (a.k.a. "external mu").
        package func prehash_boring<D: DataProtocol, C: DataProtocol>(for data: D, context: C) throws -> Data {
            try self.boringSSLKey.prehash_boring(for: data, context: context)
        }

        private var boringSSLKey: OpenSSLMLDSAPublicKeyImpl<${NAME}> {
            get throws {
                #if (!CRYPTO_IN_SWIFTPM_FORCE_BUILD_API) || CRYPTOKIT_NO_ACCESS_TO_FOUNDATION
                try OpenSSLMLDSAPublicKeyImpl<${NAME}>(rawRepresentation: self.rawRepresentation)
                #else
                self.impl
                #endif
            }
        }
    }

    /// The private key for ${NAME}.
    public struct PrivateKey: Signer, Sendable {
        var impl: MLDSAPrivateKeyImpl<${NAME}>

        /// Generates a ${NAME} signature.
=======
        /// Verifies a ${NAME} signature.
>>>>>>> ea7f8fbc
        /// - Parameters:
        ///   - signature: The ${NAME} signature to verify.
        ///   - data: The signed data.
        /// - Returns: `true` if the signature is valid, `false` otherwise.
        public func isValidSignature<S: DataProtocol, D: DataProtocol>(_ signature: S, for data: D) -> Bool {
            return self.impl.isValidSignature(signature, for: data)
        }

        /// Verifies a ${NAME} signature, in a specific context.
        /// - Parameters:
        ///   - signature: The ${NAME} signature to verify.
        ///   - data: The signed data.
        ///   - context: Context for the signature.
        /// - Returns: `true` if the signature is valid in the specified context, `false` otherwise.
        public func isValidSignature<S: DataProtocol, D: DataProtocol, C: DataProtocol>(_ signature: S, for data: D, context: C) -> Bool {
            return self.impl.isValidSignature(signature, for: data, context: context)
        }
    }

<<<<<<< HEAD
        /// Generate a signature for the prehashed message representative (a.k.a. "external mu").
        ///
        /// > Note: The message representative should be obtained via calls to ``MLDSA87/PublicKey/prehash(for:context:)``.
        ///
        /// - Parameter mu: The prehashed message representative (a.k.a. "external mu").
        ///
        /// - Returns: The signature of the prehashed message representative.
        package func signature_boring(forPrehashedMessageRepresentative mu: some DataProtocol) throws -> Data {
            try self.boringSSLKey.signature_boring(forPrehashedMessageRepresentative: mu)
        }

        /// The associated public key.
        public var publicKey: PublicKey {
            get {
                PublicKey(impl: self.impl.publicKey)
            }
=======
    /// The private key for ${NAME}.
    public struct PrivateKey: Signer, Sendable {
        internal let impl: MLDSAPrivateKeyImpl<${NAME}>
        
        internal init(_ impl: MLDSAPrivateKeyImpl<${NAME}>) {
            self.impl = impl
>>>>>>> ea7f8fbc
        }
        
        /// Initializes a new random private key.
        public init() throws {
            let impl = try MLDSAPrivateKeyImpl<${NAME}>()
            self = PrivateKey(impl)
        }

        /// Initializes a private key from the seed representation.
        ///
        /// - Parameter seedRepresentation: The seed representation of the private key. This parameter needs to be 32 bytes long.
        /// - Parameter publicKey: The public key associated with the secret key.
        ///
        /// This initializer implements the `ML-DSA.KeyGen_internal` algorithm (Algorithm 16) of FIPS 204.
        ///
        /// If a public key is provided, a consistency check is performed between it and the derived public key.
        public init<D: DataProtocol>(seedRepresentation: D, publicKey: ${NAME}.PublicKey?) throws {
            var publicKeyRawRepresentation: Data? = nil
            if publicKey != nil {
                publicKeyRawRepresentation = publicKey!.rawRepresentation
            }
            self.impl = try MLDSAPrivateKeyImpl<${NAME}>(seedRepresentation: seedRepresentation, publicKeyRawRepresentation: publicKeyRawRepresentation)
        }
        
        /// The seed representation of the private key.
        ///
        /// The seed representation is 32 bytes long, and is the parameter
        /// for the `ML-DSA.KeyGen_internal` algorithm (Algorithm 16) of FIPS 204.
        public var seedRepresentation: Data {
            get {
                self.impl.seedRepresentation
            }
        }

        /// Generates a ${NAME} signature.
        /// - Parameters:
        ///   - data: The data to sign.
        /// - Returns: The ${NAME} signature.
        /// This method throws if CryptoKit encounters an error producing the signature.
        public func signature<D: DataProtocol>(for data: D) throws -> Data {
            return try impl.signature(for: data)
        }

        /// Generates a ${NAME} signature, with context.
        /// - Parameters:
        ///   - data: The data to sign.
        ///   - context: Context for the signature.
        /// - Returns: The ${NAME} signature.
        /// This method throws if CryptoKit encounters an error producing the signature.
        public func signature<D: DataProtocol, C: DataProtocol>(for data: D, context: C) throws -> Data {
            return try impl.signature(for: data, context: context)
        }
        
        /// The associated public key.
        public var publicKey: PublicKey {
            get {
                PublicKey(impl.publicKey)
            }
        }

        /// Initializes a private key from an integrity-checked data representation.
        ///
        /// - Parameter integrityCheckedRepresentation: The integrity-checked data representation of the private key.
        ///   The parameter needs to be 64 bytes long, and contain the seed and a hash of the public key.
        public init<D: DataProtocol>(integrityCheckedRepresentation: D) throws {
            let seedSize = MLDSAPrivateKeyImpl<${NAME}>.seedSize
            guard integrityCheckedRepresentation.count == seedSize + 32 else {
                throw CryptoKitError.incorrectParameterSize
            }

            let seed = Data(integrityCheckedRepresentation).subdata(in: 0..<seedSize)
            let publicKeyHashData = Data(integrityCheckedRepresentation).subdata(in: seedSize..<integrityCheckedRepresentation.count)
            let publicKeyHash = SHA3_256Digest(bytes: [UInt8](publicKeyHashData))

            self.impl = try MLDSAPrivateKeyImpl<${NAME}>(seedRepresentation: seed, publicKeyHash: publicKeyHash)
        }

        /// The integrity-checked data representation of the private key.
        ///
        /// This representation is 64 bytes long, and contains the seed and a hash of the public key.
        public var integrityCheckedRepresentation: Data {
            get {
                self.impl.integrityCheckedRepresentation
            }
        }

        private init(impl: MLDSAPrivateKeyImpl<${NAME}>) {
            self.impl = impl
        }

        private var boringSSLKey: OpenSSLMLDSAPrivateKeyImpl<${NAME}> {
            get throws {
                #if (!CRYPTO_IN_SWIFTPM_FORCE_BUILD_API) || CRYPTOKIT_NO_ACCESS_TO_FOUNDATION
                try OpenSSLMLDSAPrivateKeyImpl<${NAME}>(
                    seedRepresentation: self.seedRepresentation,
                    publicKey: nil
                )
                #else
                self.impl
                #endif
            }
        }
    }
}

% end
#endif  // Linux or !SwiftPM<|MERGE_RESOLUTION|>--- conflicted
+++ resolved
@@ -46,34 +46,7 @@
     /// The public key for ${NAME}.
     public struct PublicKey: Sendable {
         var impl: MLDSAPublicKeyImpl<${NAME}>
-<<<<<<< HEAD
-
-        /// Verifies a ${NAME} signature.
-        /// - Parameters:
-        ///   - signature: The ${NAME} signature to verify.
-        ///   - data: The signed data.
-        /// - Returns: `true` if the signature is valid, `false` otherwise.
-        public func isValidSignature<S: DataProtocol, D: DataProtocol>(_ signature: S, for data: D) -> Bool {
-            self.impl.isValidSignature(signature, for: data)
-        }
-
-        /// Verifies a ${NAME} signature, in a specific context.
-        /// - Parameters:
-        ///   - signature: The ${NAME} signature to verify.
-        ///   - data: The signed data.
-        ///   - context: Context for the signature.
-        /// - Returns: `true` if the signature is valid in the specified context, `false` otherwise.
-        public func isValidSignature<S: DataProtocol, D: DataProtocol, C: DataProtocol>(
-            _ signature: S,
-            for data: D,
-            context: C
-        ) -> Bool {
-            self.impl.isValidSignature(signature, for: data, context: context)
-        }
-
-=======
-        
->>>>>>> ea7f8fbc
+
         /// Parses a public key from a serialized representation.
         ///
         /// - Parameter rawRepresentation: The public key, in the FIPS 204 standard serialization format.
@@ -89,11 +62,6 @@
             get {
                 return self.impl.rawRepresentation
             }
-        }
-
-<<<<<<< HEAD
-        fileprivate init(impl: MLDSAPublicKeyImpl<${NAME}>) {
-            self.impl = impl
         }
 
         /// Generate a prehashed message representative (a.k.a. "external mu") for the given message.
@@ -125,16 +93,8 @@
                 #endif
             }
         }
-    }
-
-    /// The private key for ${NAME}.
-    public struct PrivateKey: Signer, Sendable {
-        var impl: MLDSAPrivateKeyImpl<${NAME}>
-
-        /// Generates a ${NAME} signature.
-=======
+
         /// Verifies a ${NAME} signature.
->>>>>>> ea7f8fbc
         /// - Parameters:
         ///   - signature: The ${NAME} signature to verify.
         ///   - data: The signed data.
@@ -154,31 +114,12 @@
         }
     }
 
-<<<<<<< HEAD
-        /// Generate a signature for the prehashed message representative (a.k.a. "external mu").
-        ///
-        /// > Note: The message representative should be obtained via calls to ``MLDSA87/PublicKey/prehash(for:context:)``.
-        ///
-        /// - Parameter mu: The prehashed message representative (a.k.a. "external mu").
-        ///
-        /// - Returns: The signature of the prehashed message representative.
-        package func signature_boring(forPrehashedMessageRepresentative mu: some DataProtocol) throws -> Data {
-            try self.boringSSLKey.signature_boring(forPrehashedMessageRepresentative: mu)
-        }
-
-        /// The associated public key.
-        public var publicKey: PublicKey {
-            get {
-                PublicKey(impl: self.impl.publicKey)
-            }
-=======
     /// The private key for ${NAME}.
     public struct PrivateKey: Signer, Sendable {
         internal let impl: MLDSAPrivateKeyImpl<${NAME}>
         
         internal init(_ impl: MLDSAPrivateKeyImpl<${NAME}>) {
             self.impl = impl
->>>>>>> ea7f8fbc
         }
         
         /// Initializes a new random private key.
@@ -231,7 +172,18 @@
         public func signature<D: DataProtocol, C: DataProtocol>(for data: D, context: C) throws -> Data {
             return try impl.signature(for: data, context: context)
         }
-        
+
+        /// Generate a signature for the prehashed message representative (a.k.a. "external mu").
+        ///
+        /// > Note: The message representative should be obtained via calls to ``MLDSA87/PublicKey/prehash(for:context:)``.
+        ///
+        /// - Parameter mu: The prehashed message representative (a.k.a. "external mu").
+        ///
+        /// - Returns: The signature of the prehashed message representative.
+        package func signature_boring(forPrehashedMessageRepresentative mu: some DataProtocol) throws -> Data {
+            try self.boringSSLKey.signature_boring(forPrehashedMessageRepresentative: mu)
+        }
+
         /// The associated public key.
         public var publicKey: PublicKey {
             get {
@@ -263,10 +215,6 @@
             get {
                 self.impl.integrityCheckedRepresentation
             }
-        }
-
-        private init(impl: MLDSAPrivateKeyImpl<${NAME}>) {
-            self.impl = impl
         }
 
         private var boringSSLKey: OpenSSLMLDSAPrivateKeyImpl<${NAME}> {
