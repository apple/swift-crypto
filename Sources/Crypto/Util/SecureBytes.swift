//===----------------------------------------------------------------------===//
//
// This source file is part of the SwiftCrypto open source project
//
// Copyright (c) 2019-2020 Apple Inc. and the SwiftCrypto project authors
// Licensed under Apache License v2.0
//
// See LICENSE.txt for license information
// See CONTRIBUTORS.txt for the list of SwiftCrypto project authors
//
// SPDX-License-Identifier: Apache-2.0
//
//===----------------------------------------------------------------------===//
#if CRYPTO_IN_SWIFTPM && !CRYPTO_IN_SWIFTPM_FORCE_BUILD_API
@_exported import CryptoKit
#else
#if CRYPTOKIT_NO_ACCESS_TO_FOUNDATION
import SwiftSystem
#else
#if canImport(FoundationEssentials)
import FoundationEssentials
#else
import Foundation
#endif
#endif

@available(macOS 10.15, iOS 13, watchOS 6, tvOS 13, macCatalyst 13, visionOS 1.0, *)
nonisolated(unsafe) private let emptyStorage:SecureBytes.Backing = SecureBytes.Backing.createEmpty()

@available(macOS 10.15, iOS 13, watchOS 6, tvOS 13, macCatalyst 13, visionOS 1.0, *)
<<<<<<< HEAD
struct SecureBytes {
=======
struct SecureBytes: @unchecked Sendable {
>>>>>>> e0883b43
    var backing: Backing

    init() {
        self = .init(count: 0)
    }

    init(count: Int) {
        if count == 0 {
            self.backing = emptyStorage
        } else {
            self.backing = SecureBytes.Backing.create(randomBytes: count)
        }
    }

    init<D: ContiguousBytes>(bytes: D) {
        self.backing = Backing.create(bytes: bytes)
    }

    /// Allows initializing a SecureBytes object with a closure that will initialize the memory.
<<<<<<< HEAD
=======
    #if hasFeature(Embedded)
    init<E: Error>(unsafeUninitializedCapacity: Int, initializingWith callback: (inout UnsafeMutableRawBufferPointer, inout Int) throws(E) -> Void) throws(E) {
        self.backing = Backing.create(capacity: unsafeUninitializedCapacity)
        try self.backing._withVeryUnsafeMutableBytes { veryUnsafePointer throws(E) in
            // As Array does, we want to truncate the initializing pointer to only have the requested size.
            var veryUnsafePointer = UnsafeMutableRawBufferPointer(rebasing: veryUnsafePointer.prefix(unsafeUninitializedCapacity))
            var initializedCount = 0
            try callback(&veryUnsafePointer, &initializedCount)

            self.backing.count = initializedCount
        }
    }
    #else
>>>>>>> e0883b43
    init(unsafeUninitializedCapacity: Int, initializingWith callback: (inout UnsafeMutableRawBufferPointer, inout Int) throws -> Void) rethrows {
        self.backing = Backing.create(capacity: unsafeUninitializedCapacity)
        try self.backing._withVeryUnsafeMutableBytes { veryUnsafePointer in
            // As Array does, we want to truncate the initializing pointer to only have the requested size.
            var veryUnsafePointer = UnsafeMutableRawBufferPointer(rebasing: veryUnsafePointer.prefix(unsafeUninitializedCapacity))
            var initializedCount = 0
            try callback(&veryUnsafePointer, &initializedCount)

            self.backing.count = initializedCount
        }
    }
    #endif
}

@available(macOS 10.15, iOS 13, watchOS 6, tvOS 13, macCatalyst 13, visionOS 1.0, *)
extension SecureBytes {
    mutating func append<C: Collection>(_ data: C) where C.Element == UInt8 {
        let requiredCapacity = self.count + data.count
        let backingCapacity = self.backing.allocatedCapacity
        if !isKnownUniquelyReferenced(&self.backing) || requiredCapacity > backingCapacity {
            let newBacking = Backing.create(capacity: requiredCapacity)
            newBacking._appendBytes(self.backing, inRange: 0..<self.count)
            self.backing = newBacking
        }
        self.backing._appendBytes(data)
    }

    mutating func reserveCapacity(_ n: Int) {
        let backingCapacity = self.backing.allocatedCapacity
        if backingCapacity >= n {
            return
        }

        let newBacking = Backing.create(capacity: n)
        newBacking._appendBytes(self.backing, inRange: 0..<self.count)
        self.backing = newBacking
    }
}

// MARK: - Equatable conformance, constant-time
@available(macOS 10.15, iOS 13, watchOS 6, tvOS 13, macCatalyst 13, visionOS 1.0, *)
extension SecureBytes: Equatable {
    public static func == (lhs: SecureBytes, rhs: SecureBytes) -> Bool {
        return safeCompare(lhs, rhs)
    }
}

// MARK: - Collection conformance
@available(macOS 10.15, iOS 13, watchOS 6, tvOS 13, macCatalyst 13, visionOS 1.0, *)
extension SecureBytes: Collection {
    @available(macOS 10.15, iOS 13, watchOS 6, tvOS 13, macCatalyst 13, visionOS 1.0, *)
    struct Index {
<<<<<<< HEAD
        /* fileprivate but usableFromInline */ var offset: Int

        /*@inlinable*/ internal init(offset: Int) {
=======
        fileprivate var offset: Int

        internal init(offset: Int) {
>>>>>>> e0883b43
            self.offset = offset
        }
    }

    var startIndex: Index {
        return Index(offset: 0)
    }

    var endIndex: Index {
        return Index(offset: self.count)
    }

    var count: Int {
        return self.backing.count
    }

    subscript(_ index: Index) -> UInt8 {
        get {
            return self.backing[offset: index.offset]
        }
        set {
            self.backing[offset: index.offset] = newValue
        }
    }

    func index(after index: Index) -> Index {
        return index.advanced(by: 1)
    }
}

// MARK: - BidirectionalCollection conformance
@available(macOS 10.15, iOS 13, watchOS 6, tvOS 13, macCatalyst 13, visionOS 1.0, *)
extension SecureBytes: BidirectionalCollection {
    func index(before index: Index) -> Index {
        return index.advanced(by: -1)
    }
}

// MARK: - RandomAccessCollection conformance
@available(macOS 10.15, iOS 13, watchOS 6, tvOS 13, macCatalyst 13, visionOS 1.0, *)
extension SecureBytes: RandomAccessCollection { }

// MARK: - MutableCollection conformance
@available(macOS 10.15, iOS 13, watchOS 6, tvOS 13, macCatalyst 13, visionOS 1.0, *)
extension SecureBytes: MutableCollection { }

// MARK: - RangeReplaceableCollection conformance
@available(macOS 10.15, iOS 13, watchOS 6, tvOS 13, macCatalyst 13, visionOS 1.0, *)
extension SecureBytes: RangeReplaceableCollection {
    mutating func replaceSubrange<C: Collection>(_ subrange: Range<Index>, with newElements: C) where C.Element == UInt8 {
        let requiredCapacity = self.backing.count - subrange.count + newElements.count
        let backingCapacity = self.backing.allocatedCapacity

        if !isKnownUniquelyReferenced(&self.backing) || requiredCapacity > backingCapacity {
            // We have to allocate anyway, so let's use a nice straightforward copy.
            let newBacking = Backing.create(capacity: requiredCapacity)

            let lowerSlice = 0..<subrange.lowerBound.offset
            let upperSlice = subrange.upperBound.offset..<self.count

            newBacking._appendBytes(self.backing, inRange: lowerSlice)
            newBacking._appendBytes(newElements)
            newBacking._appendBytes(self.backing, inRange: upperSlice)

            self.backing = newBacking
            return
        } else {
            // We have room, and a unique pointer. Ask the backing storage to shuffle around.
            let offsetRange = subrange.lowerBound.offset..<subrange.upperBound.offset
            self.backing.replaceSubrangeFittingWithinCapacity(offsetRange, with: newElements)
        }
    }

    // The default implementation of this from RangeReplaceableCollection can't take advantage of `ContiguousBytes`, so we override it here
<<<<<<< HEAD
    public mutating func append<Elements: Sequence>(contentsOf newElements: Elements) where Elements.Element == UInt8 {
=======
    mutating func append(contentsOf newElements: some Sequence<UInt8>) {
>>>>>>> e0883b43
        let done:Void? = newElements.withContiguousStorageIfAvailable {
            replaceSubrange(endIndex..<endIndex, with: $0)
        }
        
        if done == nil {
            for element in newElements {
                append(element)
            }
        }
    }
}

// MARK: - ContiguousBytes conformance
@available(macOS 10.15, iOS 13, watchOS 6, tvOS 13, macCatalyst 13, visionOS 1.0, *)
extension SecureBytes: ContiguousBytes {
<<<<<<< HEAD
=======
    #if hasFeature(Embedded)
    func withUnsafeBytes<T, E: Error>(_ body: (UnsafeRawBufferPointer) throws(E) -> T) throws(E) -> T {
        return try self.backing.withUnsafeBytes(body)
    }
    #else
>>>>>>> e0883b43
    func withUnsafeBytes<T>(_ body: (UnsafeRawBufferPointer) throws -> T) rethrows -> T {
        return try self.backing.withUnsafeBytes(body)
    }
    #endif

    #if hasFeature(Embedded)
    mutating func withUnsafeMutableBytes<T, E: Error>(_ body: (UnsafeMutableRawBufferPointer) throws(E) -> T) throws(E) -> T {
        if !isKnownUniquelyReferenced(&self.backing) {
            self.backing = Backing.create(copying: self.backing)
        }

<<<<<<< HEAD
=======
        return try self.backing.withUnsafeMutableBytes(body)
    }
    #else
>>>>>>> e0883b43
    mutating func withUnsafeMutableBytes<T>(_ body: (UnsafeMutableRawBufferPointer) throws -> T) rethrows -> T {
        if !isKnownUniquelyReferenced(&self.backing) {
            self.backing = Backing.create(copying: self.backing)
        }

        return try self.backing.withUnsafeMutableBytes(body)
    }
    #endif

<<<<<<< HEAD
=======
    #if hasFeature(Embedded)
    func withContiguousStorageIfAvailable<R, E: Error>(_ body: (UnsafeBufferPointer<UInt8>) throws(E) -> R) throws(E) -> R? {
        return try self.backing.withContiguousStorageIfAvailable(body)
    }
    #else
>>>>>>> e0883b43
    func withContiguousStorageIfAvailable<R>(_ body: (UnsafeBufferPointer<UInt8>) throws -> R) rethrows -> R? {
        return try self.backing.withContiguousStorageIfAvailable(body)
    }
    #endif
}

// MARK: - DataProtocol conformance
@available(macOS 10.15, iOS 13, watchOS 6, tvOS 13, macCatalyst 13, visionOS 1.0, *)
extension SecureBytes: DataProtocol {
    var regions: CollectionOfOne<SecureBytes> {
        return CollectionOfOne(self)
    }
}

// MARK: - MutableDataProtocol conformance
@available(macOS 10.15, iOS 13, watchOS 6, tvOS 13, macCatalyst 13, visionOS 1.0, *)
extension SecureBytes: MutableDataProtocol { }

// MARK: - Index conformances
@available(macOS 10.15, iOS 13, watchOS 6, tvOS 13, macCatalyst 13, visionOS 1.0, *)
extension SecureBytes.Index: Hashable { }

@available(macOS 10.15, iOS 13, watchOS 6, tvOS 13, macCatalyst 13, visionOS 1.0, *)
extension SecureBytes.Index: Comparable {
    static func <(lhs: SecureBytes.Index, rhs: SecureBytes.Index) -> Bool {
        return lhs.offset < rhs.offset
    }
}

@available(macOS 10.15, iOS 13, watchOS 6, tvOS 13, macCatalyst 13, visionOS 1.0, *)
extension SecureBytes.Index: Strideable {
    func advanced(by n: Int) -> SecureBytes.Index {
        return SecureBytes.Index(offset: self.offset + n)
    }

    func distance(to other: SecureBytes.Index) -> Int {
        return other.offset - self.offset
    }
}

// MARK: - Heap allocated backing storage.
@available(macOS 10.15, iOS 13, watchOS 6, tvOS 13, macCatalyst 13, visionOS 1.0, *)
extension SecureBytes {
<<<<<<< HEAD
=======
#if !hasFeature(Embedded)
>>>>>>> e0883b43
    @available(macOS 10.15, iOS 13, watchOS 6, tvOS 13, macCatalyst 13, visionOS 1.0, *)
    internal struct BackingHeader {
        internal var count: Int

        internal var capacity: Int
    }

    @available(macOS 10.15, iOS 13, watchOS 6, tvOS 13, macCatalyst 13, visionOS 1.0, *)
    internal class Backing: ManagedBuffer<BackingHeader, UInt8> {

        class func createEmpty() -> Backing {
            return Backing.create(minimumCapacity: 0, makingHeaderWith: { _ in BackingHeader(count: 0, capacity: 0) }) as! Backing
        }

        class func create(capacity: Int) -> Backing {
            let capacity = Int(UInt32(capacity).nextPowerOf2ClampedToMax())
            return Backing.create(minimumCapacity: capacity, makingHeaderWith: { _ in BackingHeader(count: 0, capacity: capacity) }) as! Backing
        }

        class func create(copying original: Backing) -> Backing {
            return Backing.create(bytes: original)
        }

<<<<<<< HEAD
        class func create<D: ContiguousBytes>(bytes: D) -> Backing {
=======
        final class func create<D: ContiguousBytes>(bytes: D) -> Backing {
>>>>>>> e0883b43
            return bytes.withUnsafeBytes { bytesPtr in
                let backing = Backing.create(capacity: bytesPtr.count)
                backing._withVeryUnsafeMutableBytes { targetPtr in
                    targetPtr.copyMemory(from: bytesPtr)
                }
                backing.count = bytesPtr.count
                precondition(backing.count <= backing.allocatedCapacity)
                return backing
            }
        }

        class func create(randomBytes: Int) -> Backing {
            let backing = Backing.create(capacity: randomBytes)
            backing._withVeryUnsafeMutableBytes { targetPtr in
                assert(targetPtr.count >= randomBytes)
                targetPtr.initializeWithRandomBytes(count: randomBytes)
            }
            backing.count = randomBytes
            return backing
        }

        deinit {
            // We always clear the whole capacity, even if we don't think we used it all.
            let bytesToClear = self.header.capacity

            _ = self.withUnsafeMutablePointerToElements { elementsPtr in
                memset_s(elementsPtr, bytesToClear, 0, bytesToClear)
            }
        }

        var count: Int {
            get {
                return self.header.count
            }
            set {
                self.header.count = newValue
            }
        }

        subscript(offset offset: Int) -> UInt8 {
            get {
                // precondition(offset >= 0 && offset < self.count)
                return self.withUnsafeMutablePointerToElements { return ($0 + offset).pointee }
            }
            set {
                // precondition(offset >= 0 && offset < self.count)
                return self.withUnsafeMutablePointerToElements { ($0 + offset).pointee = newValue }
            }
        }
    }
#else
    @available(macOS 10.15, iOS 13, watchOS 6, tvOS 13, macCatalyst 13, visionOS 1.0, *)
    internal class Backing {
        private var storage: UnsafeMutableRawBufferPointer

        var count: Int
        var capacity: Int {
            storage.count
        }

        private init(storage: UnsafeMutableRawBufferPointer, count: Int) {
            self.storage = storage
            self.count = count
        }

        class func createEmpty() -> Backing {
            return Backing.create(capacity: 0)
        }

        class func create(capacity: Int) -> Backing {
            let capacity = Int(UInt32(capacity).nextPowerOf2ClampedToMax())
            let buffer = UnsafeMutableRawBufferPointer.allocate(byteCount: capacity, alignment: Int(CC_MAX_ALIGNMENT))
            return Backing.init(storage: buffer, count: 0)
        }

        class func create(copying original: Backing) -> Backing {
            let buffer = UnsafeMutableRawBufferPointer.allocate(byteCount: original.capacity, alignment: Int(CC_MAX_ALIGNMENT))
            buffer.copyBytes(from: original.storage)
            return Backing.init(storage: buffer, count: original.count)
        }

        final class func create<D: ContiguousBytes>(bytes: D) -> Backing {
            return bytes.withUnsafeBytes { bytesPtr in
                let backing = Backing.create(capacity: bytesPtr.count)
                backing._withVeryUnsafeMutableBytes { targetPtr in
                    targetPtr.copyMemory(from: bytesPtr)
                }
                backing.count = bytesPtr.count
                precondition(backing.count <= backing.capacity)
                return backing
            }
        }

        class func create(randomBytes: Int) -> Backing {
            let backing = Backing.create(capacity: randomBytes)
            backing._withVeryUnsafeMutableBytes { targetPtr in
                assert(targetPtr.count >= randomBytes)
                targetPtr.initializeWithRandomBytes(count: randomBytes)
            }
            backing.count = randomBytes
            return backing
        }

        deinit {
            // We always clear the whole capacity, even if we don't think we used it all.
            memset_s(storage.baseAddress, storage.count, 0, storage.count)
        }

        subscript(offset offset: Int) -> UInt8 {
            get {
                // precondition(offset >= 0 && offset < self.count)
                return storage[offset]
            }
            set {
                // precondition(offset >= 0 && offset < self.count)
                storage[offset] = newValue
            }
        }
    }
#endif
}

@available(macOS 10.15, iOS 13, watchOS 6, tvOS 13, macCatalyst 13, visionOS 1.0, *)
extension SecureBytes.Backing {
    var allocatedCapacity: Int {
#if os(OpenBSD)
        return self.header.capacity
#else
        return self.capacity
#endif
    }

    func replaceSubrangeFittingWithinCapacity<C: Collection>(_ subrange: Range<Int>, with newElements: C) where C.Element == UInt8 {
        // This function is called when have a unique reference to the backing storage, and we have enough room to store these bytes without
        // any problem. We have one pre-existing buffer made up of 4 regions: a prefix set of bytes that are
        // before the range "subrange", a range of bytes to be replaced (R1), a suffix set of bytes that are after
        // the range "subrange" but within the valid count, and then a region of uninitialized memory. We also have
        // a new set of bytes, R2, that may be larger or smaller than R1, and could indeed be empty!
        //
        // ┌────────────────────────┬──────────────────┬──────────────────┬───────────────┐
        // │         Prefix         │        R1        │      Suffix      │ Uninitialized │
        // └────────────────────────┴──────────────────┴──────────────────┴───────────────┘
        //
        //                ┌─────────────────────────────────────┐
        //                │                  R2                 │
        //                └─────────────────────────────────────┘
        //
        // The minimal number of steps we can take in the general case is two steps. We can't just copy R2 into the space
        // for R1 and then move the suffix, as if R2 is larger than R1 we'll have thrown some suffix bytes away. So we have
        // to move suffix first. What we do is take the bytes in suffix, and move them (via memmove). We can then copy
        // R2 in, and feel confident that the space in memory is right.
        precondition(self.count - subrange.count + newElements.count <= self.allocatedCapacity, "Insufficient capacity")

        let moveDistance = newElements.count - subrange.count
        let suffixRange = subrange.upperBound..<self.count
        self._moveBytes(range: suffixRange, by: moveDistance)
        self._copyBytes(newElements, at: subrange.lowerBound)
        self.count += newElements.count - subrange.count
    }

    /// Appends the bytes of a collection to this storage, crashing if there is not enough room.
    fileprivate func _appendBytes<C: Collection>(_ bytes: C) where C.Element == UInt8 {
        let byteCount = bytes.count

        precondition(self.allocatedCapacity - self.count - byteCount >= 0, "Insufficient space for byte copying, must have reallocated!")

        let lowerOffset = self.count
        self._withVeryUnsafeMutableBytes { bytesPtr in
            let innerPtrSlice = UnsafeMutableRawBufferPointer(rebasing: bytesPtr[lowerOffset...])
            innerPtrSlice.copyBytes(from: bytes)
        }
        self.count += byteCount
    }

    /// Appends the bytes of a slice of another backing buffer to this storage, crashing if there
    /// is not enough room.
    fileprivate func _appendBytes(_ backing: SecureBytes.Backing, inRange range: Range<Int>) {
        precondition(range.lowerBound >= 0)
        precondition(range.upperBound <= backing.allocatedCapacity)
        precondition(self.allocatedCapacity - self.count - range.count >= 0, "Insufficient space for byte copying, must have reallocated!")

        backing.withUnsafeBytes { backingPtr in
            let ptrSlice = UnsafeRawBufferPointer(rebasing: backingPtr[range])

            let lowerOffset = self.count
            self._withVeryUnsafeMutableBytes { bytesPtr in
                let innerPtrSlice = UnsafeMutableRawBufferPointer(rebasing: bytesPtr[lowerOffset...])
                innerPtrSlice.copyMemory(from: ptrSlice)
            }
            self.count += ptrSlice.count
        }
    }

    /// Moves the range of bytes identified by the slice by the delta, crashing if the move would
    /// place the bytes out of the storage. Note that this does not update the count: external code
    /// must ensure that that happens.
<<<<<<< HEAD
    /* private but usableFromInline */ func _moveBytes(range: Range<Int>, by delta: Int) {
=======
    private func _moveBytes(range: Range<Int>, by delta: Int) {
>>>>>>> e0883b43
        // We have to check that the range is within the delta, as is the new location.
        precondition(range.lowerBound >= 0)
        precondition(range.upperBound <= self.allocatedCapacity)

        let shiftedRange = (range.lowerBound + delta)..<(range.upperBound + delta)
        precondition(shiftedRange.lowerBound > 0)
        precondition(shiftedRange.upperBound <= self.allocatedCapacity)

        self._withVeryUnsafeMutableBytes { backingPtr in
            let source = UnsafeRawBufferPointer(rebasing: backingPtr[range])
            let dest = UnsafeMutableRawBufferPointer(rebasing: backingPtr[shiftedRange])
            dest.copyMemory(from: source)  // copy memory uses memmove under the hood.
        }
    }

    // Copies some bytes into the buffer at the appropriate place. Does not update count: external code must do so.
<<<<<<< HEAD
    /* private but inlinable */ func _copyBytes<C: Collection>(_ bytes: C, at offset: Int) where C.Element == UInt8 {
=======
    private func _copyBytes<C: Collection>(_ bytes: C, at offset: Int) where C.Element == UInt8 {
>>>>>>> e0883b43
        precondition(offset >= 0)
        precondition(offset + bytes.count <= self.allocatedCapacity)

        let byteRange = offset..<(offset + bytes.count)

        self._withVeryUnsafeMutableBytes { backingPtr in
            let dest = UnsafeMutableRawBufferPointer(rebasing: backingPtr[byteRange])
            dest.copyBytes(from: bytes)
        }
    }
}

@available(macOS 10.15, iOS 13, watchOS 6, tvOS 13, macCatalyst 13, visionOS 1.0, *)
extension SecureBytes.Backing: ContiguousBytes {
#if hasFeature(Embedded)
    func withUnsafeBytes<T, E: Error>(_ body: (UnsafeRawBufferPointer) throws(E) -> T) throws(E) -> T {
        let count = self.count
        return try storage.withUnsafeBytes { elementsPtr throws(E) in
            return try body(UnsafeRawBufferPointer(start: elementsPtr.baseAddress, count: count))
        }
    }
#else
    func withUnsafeBytes<T>(_ body: (UnsafeRawBufferPointer) throws -> T) rethrows -> T {
        let count = self.count
        return try self.withUnsafeMutablePointerToElements { elementsPtr in
            return try body(UnsafeRawBufferPointer(start: elementsPtr, count: count))
        }
    }
#endif

    #if hasFeature(Embedded)

    func withUnsafeMutableBytes<T, E: Error>(_ body: (UnsafeMutableRawBufferPointer) throws(E) -> T) throws(E) -> T {
        return try body(storage)
    }
    #else
    func withUnsafeMutableBytes<T>(_ body: (UnsafeMutableRawBufferPointer) throws -> T) rethrows -> T {
        let count = self.count

        return try self.withUnsafeMutablePointerToElements { elementsPtr in
            return try body(UnsafeMutableRawBufferPointer(start: elementsPtr, count: count))
        }
    }
    #endif

#if hasFeature(Embedded)
    /// Very unsafe in the sense that this points to uninitialized memory. Used only for implementations within this file.
<<<<<<< HEAD
    /* private but inlinable */ func _withVeryUnsafeMutableBytes<T>(_ body: (UnsafeMutableRawBufferPointer) throws -> T) rethrows -> T {
=======
    func _withVeryUnsafeMutableBytes<T, E: Error>(_ body: (UnsafeMutableRawBufferPointer) throws(E) -> T) throws(E) -> T {
        return try body(storage)
    }
#else
    /// Very unsafe in the sense that this points to uninitialized memory. Used only for implementations within this file.
    func _withVeryUnsafeMutableBytes<T>(_ body: (UnsafeMutableRawBufferPointer) throws -> T) rethrows -> T {
>>>>>>> e0883b43
        let capacity = self.allocatedCapacity

        return try self.withUnsafeMutablePointerToElements { elementsPtr in
            return try body(UnsafeMutableRawBufferPointer(start: elementsPtr, count: capacity))
        }
    }
#endif

#if hasFeature(Embedded)
    func withContiguousStorageIfAvailable<R, E: Error>(_ body: (UnsafeBufferPointer<UInt8>) throws(E) -> R) throws(E) -> R? {
        let count = self.count
        return try storage.withUnsafeBytes { elementsPtr throws(E) -> R? in
            return try body(UnsafeBufferPointer(start: elementsPtr.baseAddress?.assumingMemoryBound(to: UInt8.self), count: count))
        }
    }
#else
    func withContiguousStorageIfAvailable<R>(_ body: (UnsafeBufferPointer<UInt8>) throws -> R) rethrows -> R? {
        let count = self.count

        return try self.withUnsafeMutablePointerToElements { elementsPtr in
            return try body(UnsafeBufferPointer(start: elementsPtr, count: count))
        }
    }
#endif
}

@available(macOS 10.15, iOS 13, watchOS 6, tvOS 13, macCatalyst 13, visionOS 1.0, *)
extension UInt32 {
    /// Returns the next power of two unless that would overflow, in which case UInt32.max (on 64-bit systems) or
    /// Int32.max (on 32-bit systems) is returned. The returned value is always safe to be cast to Int and passed
    /// to malloc on all platforms.
    func nextPowerOf2ClampedToMax() -> UInt32 {
        guard self > 0 else {
            return 1
        }

        var n = self

        #if arch(arm) || arch(i386)
        // on 32-bit platforms we can't make use of a whole UInt32.max (as it doesn't fit in an Int)
        let max = UInt32(Int.max)
        #else
        // on 64-bit platforms we're good
        let max = UInt32.max
        #endif

        n -= 1
        n |= n >> 1
        n |= n >> 2
        n |= n >> 4
        n |= n >> 8
        n |= n >> 16
        if n != max {
            n += 1
        }

        return n
    }
}

@available(macOS 10.15, iOS 13, watchOS 6, tvOS 13, macCatalyst 13, visionOS 1.0, *)
extension Data {
    /// A custom initializer for Data that attempts to share the same storage as the current SecureBytes instance.
    /// This is our best-effort attempt to expose the data in an auto-zeroing fashion. Any mutating function called on
    /// the constructed `Data` object will cause the bytes to be copied out: we can't avoid that.
    init(_ secureBytes: SecureBytes) {
        #if CRYPTOKIT_NO_ACCESS_TO_FOUNDATION
        self = secureBytes.withUnsafeBytes {
            // We make a mutable copy of this pointer here because we know Data won't write through it.
            return Data($0)
        }
        #else
        // We need to escape into unmanaged land here in order to keep the backing storage alive.
        let unmanagedBacking = Unmanaged.passRetained(secureBytes.backing)

        // We can now exfiltrate the storage pointer: this particular layout will be locked forever. Please never do this
        // yourself unless you're really sure!
        self = secureBytes.withUnsafeBytes {
            // We make a mutable copy of this pointer here because we know Data won't write through it.
            return Data(bytesNoCopy: UnsafeMutableRawPointer(mutating: $0.baseAddress!), count: $0.count, deallocator: .custom { (_: UnsafeMutableRawPointer, _: Int) in unmanagedBacking.release() })
        }
        #endif
    }

    /// A custom initializer for Data that attempts to share the same storage as the current SecureBytes instance.
    /// This is our best-effort attempt to expose the data in an auto-zeroing fashion. Any mutating function called on the
    /// constructed `Data` object will cause the bytes to be copied out: we can't avoid that.
    init(_ secureByteSlice: Slice<SecureBytes>) {
        // We have a trick here: we use the same function as the one above, but we use the indices of the slice to bind
        // the scope of the pointer we pass to Data.
        let base = secureByteSlice.base
        let baseOffset = secureByteSlice.startIndex.offset
        let endOffset = secureByteSlice.endIndex.offset
        
        #if CRYPTOKIT_NO_ACCESS_TO_FOUNDATION
        self = base.withUnsafeBytes {
            // Slice the base pointer down to just the range we want.
            let slicedPointer = UnsafeRawBufferPointer(rebasing: $0[baseOffset..<endOffset])

            // We make a mutable copy of this pointer here because we know Data won't write through it.
            return Data(slicedPointer)
        }
        #else
        // We need to escape into unmanaged land here in order to keep the backing storage alive.
        let unmanagedBacking = Unmanaged.passRetained(base.backing)

        // We can now exfiltrate the storage pointer: this particular layout will be locked forever. Please never do this
        // yourself unless you're really sure!
        self = base.withUnsafeBytes {
            // Slice the base pointer down to just the range we want.
            let slicedPointer = UnsafeRawBufferPointer(rebasing: $0[baseOffset..<endOffset])

            // We make a mutable copy of this pointer here because we know Data won't write through it.
            return Data(bytesNoCopy: UnsafeMutableRawPointer(mutating: slicedPointer.baseAddress!), count: slicedPointer.count, deallocator: .custom { (_: UnsafeMutableRawPointer, _: Int) in unmanagedBacking.release() })
        }
        #endif
    }
}
#endif // Linux or !SwiftPM<|MERGE_RESOLUTION|>--- conflicted
+++ resolved
@@ -28,11 +28,7 @@
 nonisolated(unsafe) private let emptyStorage:SecureBytes.Backing = SecureBytes.Backing.createEmpty()
 
 @available(macOS 10.15, iOS 13, watchOS 6, tvOS 13, macCatalyst 13, visionOS 1.0, *)
-<<<<<<< HEAD
-struct SecureBytes {
-=======
 struct SecureBytes: @unchecked Sendable {
->>>>>>> e0883b43
     var backing: Backing
 
     init() {
@@ -52,8 +48,6 @@
     }
 
     /// Allows initializing a SecureBytes object with a closure that will initialize the memory.
-<<<<<<< HEAD
-=======
     #if hasFeature(Embedded)
     init<E: Error>(unsafeUninitializedCapacity: Int, initializingWith callback: (inout UnsafeMutableRawBufferPointer, inout Int) throws(E) -> Void) throws(E) {
         self.backing = Backing.create(capacity: unsafeUninitializedCapacity)
@@ -67,7 +61,6 @@
         }
     }
     #else
->>>>>>> e0883b43
     init(unsafeUninitializedCapacity: Int, initializingWith callback: (inout UnsafeMutableRawBufferPointer, inout Int) throws -> Void) rethrows {
         self.backing = Backing.create(capacity: unsafeUninitializedCapacity)
         try self.backing._withVeryUnsafeMutableBytes { veryUnsafePointer in
@@ -120,15 +113,9 @@
 extension SecureBytes: Collection {
     @available(macOS 10.15, iOS 13, watchOS 6, tvOS 13, macCatalyst 13, visionOS 1.0, *)
     struct Index {
-<<<<<<< HEAD
-        /* fileprivate but usableFromInline */ var offset: Int
-
-        /*@inlinable*/ internal init(offset: Int) {
-=======
         fileprivate var offset: Int
 
         internal init(offset: Int) {
->>>>>>> e0883b43
             self.offset = offset
         }
     }
@@ -203,11 +190,7 @@
     }
 
     // The default implementation of this from RangeReplaceableCollection can't take advantage of `ContiguousBytes`, so we override it here
-<<<<<<< HEAD
-    public mutating func append<Elements: Sequence>(contentsOf newElements: Elements) where Elements.Element == UInt8 {
-=======
     mutating func append(contentsOf newElements: some Sequence<UInt8>) {
->>>>>>> e0883b43
         let done:Void? = newElements.withContiguousStorageIfAvailable {
             replaceSubrange(endIndex..<endIndex, with: $0)
         }
@@ -223,14 +206,11 @@
 // MARK: - ContiguousBytes conformance
 @available(macOS 10.15, iOS 13, watchOS 6, tvOS 13, macCatalyst 13, visionOS 1.0, *)
 extension SecureBytes: ContiguousBytes {
-<<<<<<< HEAD
-=======
     #if hasFeature(Embedded)
     func withUnsafeBytes<T, E: Error>(_ body: (UnsafeRawBufferPointer) throws(E) -> T) throws(E) -> T {
         return try self.backing.withUnsafeBytes(body)
     }
     #else
->>>>>>> e0883b43
     func withUnsafeBytes<T>(_ body: (UnsafeRawBufferPointer) throws -> T) rethrows -> T {
         return try self.backing.withUnsafeBytes(body)
     }
@@ -242,12 +222,9 @@
             self.backing = Backing.create(copying: self.backing)
         }
 
-<<<<<<< HEAD
-=======
         return try self.backing.withUnsafeMutableBytes(body)
     }
     #else
->>>>>>> e0883b43
     mutating func withUnsafeMutableBytes<T>(_ body: (UnsafeMutableRawBufferPointer) throws -> T) rethrows -> T {
         if !isKnownUniquelyReferenced(&self.backing) {
             self.backing = Backing.create(copying: self.backing)
@@ -257,14 +234,11 @@
     }
     #endif
 
-<<<<<<< HEAD
-=======
     #if hasFeature(Embedded)
     func withContiguousStorageIfAvailable<R, E: Error>(_ body: (UnsafeBufferPointer<UInt8>) throws(E) -> R) throws(E) -> R? {
         return try self.backing.withContiguousStorageIfAvailable(body)
     }
     #else
->>>>>>> e0883b43
     func withContiguousStorageIfAvailable<R>(_ body: (UnsafeBufferPointer<UInt8>) throws -> R) rethrows -> R? {
         return try self.backing.withContiguousStorageIfAvailable(body)
     }
@@ -308,10 +282,7 @@
 // MARK: - Heap allocated backing storage.
 @available(macOS 10.15, iOS 13, watchOS 6, tvOS 13, macCatalyst 13, visionOS 1.0, *)
 extension SecureBytes {
-<<<<<<< HEAD
-=======
 #if !hasFeature(Embedded)
->>>>>>> e0883b43
     @available(macOS 10.15, iOS 13, watchOS 6, tvOS 13, macCatalyst 13, visionOS 1.0, *)
     internal struct BackingHeader {
         internal var count: Int
@@ -335,11 +306,7 @@
             return Backing.create(bytes: original)
         }
 
-<<<<<<< HEAD
-        class func create<D: ContiguousBytes>(bytes: D) -> Backing {
-=======
         final class func create<D: ContiguousBytes>(bytes: D) -> Backing {
->>>>>>> e0883b43
             return bytes.withUnsafeBytes { bytesPtr in
                 let backing = Backing.create(capacity: bytesPtr.count)
                 backing._withVeryUnsafeMutableBytes { targetPtr in
@@ -536,11 +503,7 @@
     /// Moves the range of bytes identified by the slice by the delta, crashing if the move would
     /// place the bytes out of the storage. Note that this does not update the count: external code
     /// must ensure that that happens.
-<<<<<<< HEAD
-    /* private but usableFromInline */ func _moveBytes(range: Range<Int>, by delta: Int) {
-=======
     private func _moveBytes(range: Range<Int>, by delta: Int) {
->>>>>>> e0883b43
         // We have to check that the range is within the delta, as is the new location.
         precondition(range.lowerBound >= 0)
         precondition(range.upperBound <= self.allocatedCapacity)
@@ -557,11 +520,7 @@
     }
 
     // Copies some bytes into the buffer at the appropriate place. Does not update count: external code must do so.
-<<<<<<< HEAD
-    /* private but inlinable */ func _copyBytes<C: Collection>(_ bytes: C, at offset: Int) where C.Element == UInt8 {
-=======
     private func _copyBytes<C: Collection>(_ bytes: C, at offset: Int) where C.Element == UInt8 {
->>>>>>> e0883b43
         precondition(offset >= 0)
         precondition(offset + bytes.count <= self.allocatedCapacity)
 
@@ -609,16 +568,12 @@
 
 #if hasFeature(Embedded)
     /// Very unsafe in the sense that this points to uninitialized memory. Used only for implementations within this file.
-<<<<<<< HEAD
-    /* private but inlinable */ func _withVeryUnsafeMutableBytes<T>(_ body: (UnsafeMutableRawBufferPointer) throws -> T) rethrows -> T {
-=======
     func _withVeryUnsafeMutableBytes<T, E: Error>(_ body: (UnsafeMutableRawBufferPointer) throws(E) -> T) throws(E) -> T {
         return try body(storage)
     }
 #else
     /// Very unsafe in the sense that this points to uninitialized memory. Used only for implementations within this file.
     func _withVeryUnsafeMutableBytes<T>(_ body: (UnsafeMutableRawBufferPointer) throws -> T) rethrows -> T {
->>>>>>> e0883b43
         let capacity = self.allocatedCapacity
 
         return try self.withUnsafeMutablePointerToElements { elementsPtr in
