# ``_CryptoExtras``

Provides additional cryptographic APIs that are not available in CryptoKit (and therefore the core Crypto library).

## Overview

`CryptoExtras` is a collection of additional cryptographic primitives and utilities that are not part of CryptoKit but useful in a server environment.

## Topics

### Ciphers

- ``_CryptoExtras/Crypto/AES``

### Public key cryptography

- ``_RSA``
- ``MLKEM768``
- ``MLKEM1024``
- ``MLDSA65``
<<<<<<< HEAD
- ``SLHDSA``
=======
- ``MLDSA87``
>>>>>>> 3ef65592

### Key derivation functions

- ``KDF``

### Legacy algorithms

- ``_CryptoExtras/Crypto/Insecure``<|MERGE_RESOLUTION|>--- conflicted
+++ resolved
@@ -18,11 +18,8 @@
 - ``MLKEM768``
 - ``MLKEM1024``
 - ``MLDSA65``
-<<<<<<< HEAD
+- ``MLDSA87``
 - ``SLHDSA``
-=======
-- ``MLDSA87``
->>>>>>> 3ef65592
 
 ### Key derivation functions
 
