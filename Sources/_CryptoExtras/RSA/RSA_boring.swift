--- conflicted
+++ resolved
@@ -14,17 +14,9 @@
 import Foundation
 import Crypto
 
-<<<<<<< HEAD
 // NOTE: This file is unconditionally compiled because RSABSSA is implemented using BoringSSL on all platforms.
-@_implementationOnly import CCryptoBoringSSL
-@_implementationOnly import CCryptoBoringSSLShims
-=======
-#if CRYPTO_IN_SWIFTPM && !CRYPTO_IN_SWIFTPM_FORCE_BUILD_API
-// Nothing; this is implemented in RSA_security
-#else
 import CCryptoBoringSSL
 import CCryptoBoringSSLShims
->>>>>>> a3866d45
 
 internal struct BoringSSLRSAPublicKey: Sendable {
     private var backing: Backing
