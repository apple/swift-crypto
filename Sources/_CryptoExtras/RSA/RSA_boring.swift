//===----------------------------------------------------------------------===//
//
// This source file is part of the SwiftCrypto open source project
//
// Copyright (c) 2021 Apple Inc. and the SwiftCrypto project authors
// Licensed under Apache License v2.0
//
// See LICENSE.txt for license information
// See CONTRIBUTORS.txt for the list of SwiftCrypto project authors
//
// SPDX-License-Identifier: Apache-2.0
//
//===----------------------------------------------------------------------===//

// NOTE: This file is unconditionally compiled because RSABSSA is implemented using BoringSSL on all platforms.
@_implementationOnly import CCryptoBoringSSL
@_implementationOnly import CCryptoBoringSSLShims
import Crypto
import CryptoBoringWrapper
import Foundation

internal struct BoringSSLRSAPublicKey: Sendable {
    private var backing: Backing

    init(pemRepresentation: String) throws {
        self.backing = try Backing(pemRepresentation: pemRepresentation)
    }

    init<Bytes: DataProtocol>(derRepresentation: Bytes) throws {
        self.backing = try Backing(derRepresentation: derRepresentation)
    }

    init(n: some ContiguousBytes, e: some ContiguousBytes) throws {
        self.backing = try Backing(n: n, e: e)
    }

    init(_ other: BoringSSLRSAPublicKey) throws {
        self = other
    }

    var pkcs1DERRepresentation: Data {
        self.backing.pkcs1DERRepresentation
    }

    var pkcs1PEMRepresentation: String {
        self.backing.pkcs1PEMRepresentation
    }

    var derRepresentation: Data {
        self.backing.derRepresentation
    }

    var pemRepresentation: String {
        self.backing.pemRepresentation
    }

    var keySizeInBits: Int {
        self.backing.keySizeInBits
    }

    fileprivate init(_ backing: Backing) {
        self.backing = backing
    }

    func getKeyPrimitives() throws -> (n: Data, e: Data) {
        try self.backing.getKeyPrimitives()
    }
}

internal struct BoringSSLRSAPrivateKey: Sendable {
    private var backing: Backing

    init(pemRepresentation: String) throws {
        self.backing = try Backing(pemRepresentation: pemRepresentation)
    }

    init<Bytes: DataProtocol>(derRepresentation: Bytes) throws {
        self.backing = try Backing(derRepresentation: derRepresentation)
    }

    init(
        n: some ContiguousBytes,
        e: some ContiguousBytes,
        d: some ContiguousBytes,
        p: some ContiguousBytes,
        q: some ContiguousBytes
    ) throws {
        self.backing = try Backing(n: n, e: e, d: d, p: p, q: q)
    }

    init(_ other: BoringSSLRSAPrivateKey) throws {
        self = other
    }

    init(keySize: _RSA.Signing.KeySize) throws {
        self.backing = try Backing(keySize: keySize)
    }

    var derRepresentation: Data {
        self.backing.derRepresentation
    }

    var pemRepresentation: String {
        self.backing.pemRepresentation
    }

    var pkcs8PEMRepresentation: String {
        self.backing.pkcs8PEMRepresentation
    }

    var keySizeInBits: Int {
        self.backing.keySizeInBits
    }

    var publicKey: BoringSSLRSAPublicKey {
        self.backing.publicKey
    }
}

extension BoringSSLRSAPrivateKey {
    internal func signature<D: Digest>(
        for digest: D,
        padding: _RSA.Signing.Padding
    ) throws
        -> _RSA.Signing.RSASignature
    {
        try self.backing.signature(for: digest, padding: padding)
    }

    internal func decrypt<D: DataProtocol>(_ data: D, padding: _RSA.Encryption.Padding) throws -> Data {
        try self.backing.decrypt(data, padding: padding)
    }

    internal func blindSignature<D: DataProtocol>(
        for message: D
    ) throws
        -> _RSA.BlindSigning.BlindSignature
    {
        try self.backing.blindSignature(for: message)
    }
}

extension BoringSSLRSAPublicKey {
    func isValidSignature<D: Digest>(
        _ signature: _RSA.Signing.RSASignature,
        for digest: D,
        padding: _RSA.Signing.Padding
    ) -> Bool {
        self.backing.isValidSignature(signature, for: digest, padding: padding)
    }

    internal func encrypt<D: DataProtocol>(_ data: D, padding: _RSA.Encryption.Padding) throws -> Data {
        try self.backing.encrypt(data, padding: padding)
    }

    internal func blind<H: HashFunction>(
        _ message: _RSA.BlindSigning.PreparedMessage,
        parameters: _RSA.BlindSigning.Parameters<H>
    ) throws -> _RSA.BlindSigning.BlindingResult {
        try self.backing.blind(message, parameters: parameters)
    }

    internal func finalize<H: HashFunction>(
        _ signature: _RSA.BlindSigning.BlindSignature,
        for message: _RSA.BlindSigning.PreparedMessage,
        blindingInverse: _RSA.BlindSigning.BlindingInverse,
        parameters: _RSA.BlindSigning.Parameters<H>
    ) throws -> _RSA.Signing.RSASignature {
        try self.backing.finalize(
            signature,
            for: message,
            blindingInverse: blindingInverse,
            parameters: parameters
        )
    }
}

extension BoringSSLRSAPublicKey {
    fileprivate final class Backing {
        private let pointer: OpaquePointer

        fileprivate init(takingOwnershipOf pointer: OpaquePointer) {
            self.pointer = pointer
        }

        fileprivate init(copying other: Backing) {
            self.pointer = CCryptoBoringSSL_EVP_PKEY_new()
            let rsaPublicKey = CCryptoBoringSSL_RSAPublicKey_dup(
                CCryptoBoringSSL_EVP_PKEY_get0_RSA(other.pointer)
            )
            CCryptoBoringSSL_EVP_PKEY_assign_RSA(self.pointer, rsaPublicKey)
        }

        fileprivate init(pemRepresentation: String) throws {
            var pemRepresentation = pemRepresentation
            self.pointer = CCryptoBoringSSL_EVP_PKEY_new()

            // There are two encodings for RSA public keys: PKCS#1 and the SPKI form.
            // The SPKI form is what we support for EC keys, so we try that first, then we
            // fall back to the PKCS#1 form if that parse fails.
            do {
                let rsaPublicKey = try pemRepresentation.withUTF8 { utf8Ptr in
                    try BIOHelper.withReadOnlyMemoryBIO(wrapping: utf8Ptr) { bio in
                        guard let key = CCryptoBoringSSL_PEM_read_bio_RSA_PUBKEY(bio, nil, nil, nil) else {
                            throw CryptoKitError.internalBoringSSLError()
                        }
                        return key
                    }
                }
                CCryptoBoringSSL_EVP_PKEY_assign_RSA(self.pointer, rsaPublicKey)
            } catch {
                do {
                    let rsaPublicKey = try pemRepresentation.withUTF8 { utf8Ptr in
                        try BIOHelper.withReadOnlyMemoryBIO(wrapping: utf8Ptr) { bio in
                            guard let key = CCryptoBoringSSL_PEM_read_bio_RSAPublicKey(bio, nil, nil, nil) else {
                                throw CryptoKitError.internalBoringSSLError()
                            }
                            return key
                        }
                    }
                    CCryptoBoringSSL_EVP_PKEY_assign_RSA(self.pointer, rsaPublicKey)
                } catch {
                    CCryptoBoringSSL_EVP_PKEY_free(self.pointer)
                    throw error
                }
            }
        }

        fileprivate convenience init<Bytes: DataProtocol>(derRepresentation: Bytes) throws {
            if derRepresentation.regions.count == 1 {
                try self.init(contiguousDerRepresentation: derRepresentation.regions.first!)
            } else {
                let flattened = Array(derRepresentation)
                try self.init(contiguousDerRepresentation: flattened)
            }
        }

        private init<Bytes: ContiguousBytes>(contiguousDerRepresentation: Bytes) throws {
            self.pointer = CCryptoBoringSSL_EVP_PKEY_new()
            // There are two encodings for RSA public keys: PKCS#1 and the SPKI form.
            // The SPKI form is what we support for EC keys, so we try that first, then we
            // fall back to the PKCS#1 form if that parse fails.
            do {
                let rsaPublicKey = try contiguousDerRepresentation.withUnsafeBytes { derPtr in
                    try BIOHelper.withReadOnlyMemoryBIO(wrapping: derPtr) { bio in
                        guard let key = CCryptoBoringSSL_d2i_RSA_PUBKEY_bio(bio, nil) else {
                            throw CryptoKitError.internalBoringSSLError()
                        }
                        return key
                    }
                }
                CCryptoBoringSSL_EVP_PKEY_assign_RSA(self.pointer, rsaPublicKey)
            } catch {
                do {
                    let rsaPublicKey = try contiguousDerRepresentation.withUnsafeBytes { derPtr in
                        try BIOHelper.withReadOnlyMemoryBIO(wrapping: derPtr) { bio in
                            guard let key = CCryptoBoringSSL_d2i_RSAPublicKey_bio(bio, nil) else {
                                throw CryptoKitError.internalBoringSSLError()
                            }
                            return key
                        }
                    }
                    CCryptoBoringSSL_EVP_PKEY_assign_RSA(self.pointer, rsaPublicKey)
                } catch {
                    CCryptoBoringSSL_EVP_PKEY_free(self.pointer)
                    throw error
                }
            }
        }

        fileprivate init(n: some ContiguousBytes, e: some ContiguousBytes) throws {
            self.pointer = CCryptoBoringSSL_EVP_PKEY_new()
            let n = try ArbitraryPrecisionInteger(bytes: n)
            let e = try ArbitraryPrecisionInteger(bytes: e)

            // Create BoringSSL RSA key.
            guard
                let rsaPtr = n.withUnsafeBignumPointer({ n in
                    e.withUnsafeBignumPointer { e in
                        CCryptoBoringSSL_RSA_new_public_key(n, e)
                    }
                })
            else { throw CryptoKitError.internalBoringSSLError() }
            CCryptoBoringSSL_EVP_PKEY_assign_RSA(self.pointer, rsaPtr)
        }

        fileprivate var pkcs1DERRepresentation: Data {
            BIOHelper.withWritableMemoryBIO { bio in
                let rsaPublicKey = CCryptoBoringSSL_EVP_PKEY_get0_RSA(self.pointer)
                let rc = CCryptoBoringSSL_i2d_RSAPublicKey_bio(bio, rsaPublicKey)
                precondition(rc == 1)

                return try! Data(copyingMemoryBIO: bio)
            }
        }

        fileprivate var pkcs1PEMRepresentation: String {
            ASN1.PEMDocument(type: _RSA.PKCS1PublicKeyType, derBytes: self.pkcs1DERRepresentation)
                .pemString
        }

        fileprivate var derRepresentation: Data {
            BIOHelper.withWritableMemoryBIO { bio in
                let rsaPublicKey = CCryptoBoringSSL_EVP_PKEY_get0_RSA(self.pointer)
                let rc = CCryptoBoringSSL_i2d_RSA_PUBKEY_bio(bio, rsaPublicKey)
                precondition(rc == 1)

                return try! Data(copyingMemoryBIO: bio)
            }
        }

        fileprivate var pemRepresentation: String {
            ASN1.PEMDocument(type: _RSA.SPKIPublicKeyType, derBytes: self.derRepresentation)
                .pemString
        }

        fileprivate var keySizeInBits: Int {
            let rsaPublicKey = CCryptoBoringSSL_EVP_PKEY_get0_RSA(self.pointer)
            return Int(CCryptoBoringSSL_RSA_size(rsaPublicKey)) * 8
        }

        fileprivate func isValidSignature<D: Digest>(
            _ signature: _RSA.Signing.RSASignature,
            for digest: D,
            padding: _RSA.Signing.Padding
        ) -> Bool {
            let hashDigestType = try! DigestType(forDigestType: D.self)
            let rsaPublicKey = CCryptoBoringSSL_EVP_PKEY_get0_RSA(self.pointer)

            return signature.withUnsafeBytes { signaturePtr in
                let rc: CInt = digest.withUnsafeBytes { digestPtr in
                    switch padding.backing {
                    case .pkcs1v1_5:
                        return CCryptoBoringSSLShims_RSA_verify(
                            hashDigestType.nid,
                            digestPtr.baseAddress,
                            digestPtr.count,
                            signaturePtr.baseAddress,
                            signaturePtr.count,
                            rsaPublicKey
                        )
                    case .pss:
                        return CCryptoBoringSSLShims_RSA_verify_pss_mgf1(
                            rsaPublicKey,
                            digestPtr.baseAddress,
                            digestPtr.count,
                            hashDigestType.dispatchTable,
                            hashDigestType.dispatchTable,
                            CInt(hashDigestType.digestLength),
                            signaturePtr.baseAddress,
                            signaturePtr.count
                        )
                    case .pssZero:
                        return CCryptoBoringSSLShims_RSA_verify_pss_mgf1(
                            rsaPublicKey,
                            digestPtr.baseAddress,
                            digestPtr.count,
                            hashDigestType.dispatchTable,
                            hashDigestType.dispatchTable,
                            CInt(0),
                            signaturePtr.baseAddress,
                            signaturePtr.count
                        )
                    }
                }
                return rc == 1
            }
        }

        fileprivate func encrypt<D: DataProtocol>(
            _ data: D,
            padding: _RSA.Encryption.Padding
        ) throws
            -> Data
        {
            let rsaPublicKey = CCryptoBoringSSL_EVP_PKEY_get0_RSA(self.pointer)
            let outputSize = Int(CCryptoBoringSSL_RSA_size(rsaPublicKey))
            var output = Data(count: outputSize)

            let contiguousData: ContiguousBytes =
                data.regions.count == 1 ? data.regions.first! : Array(data)
            try output.withUnsafeMutableBytes { bufferPtr in
                try contiguousData.withUnsafeBytes { dataPtr in
                    // `nil` 'engine' defaults to the standard implementation with no hooks
                    let ctx = CCryptoBoringSSL_EVP_PKEY_CTX_new(self.pointer, nil)
                    defer {
                        CCryptoBoringSSL_EVP_PKEY_CTX_free(ctx)
                    }

                    CCryptoBoringSSL_EVP_PKEY_encrypt_init(ctx)

                    switch padding.backing {
                    case let .pkcs1_oaep(digest):
                        CCryptoBoringSSL_EVP_PKEY_CTX_set_rsa_padding(ctx, RSA_PKCS1_OAEP_PADDING)
                        switch digest {
                        case .sha1:
                            break  // default case, nothing to set
                        case .sha256:
                            CCryptoBoringSSL_EVP_PKEY_CTX_set_rsa_oaep_md(ctx, CCryptoBoringSSL_EVP_sha256())
                        }
                    }

                    var writtenLength = bufferPtr.count
                    let rc = CCryptoBoringSSLShims_EVP_PKEY_encrypt(
                        ctx,
                        bufferPtr.baseAddress,
                        &writtenLength,
                        dataPtr.baseAddress,
                        dataPtr.count
                    )
                    precondition(
                        writtenLength == bufferPtr.count,
                        "PKEY encrypt actual written length should match RSA key size."
                    )

                    guard rc == 1 else {
                        throw CryptoKitError.internalBoringSSLError()
                    }
                }
            }
            return output
        }

        fileprivate func blind<H: HashFunction>(
            _ message: _RSA.BlindSigning.PreparedMessage,
            parameters: _RSA.BlindSigning.Parameters<H>
        ) throws -> _RSA.BlindSigning.BlindingResult {
            let rsaPublicKey = CCryptoBoringSSL_EVP_PKEY_get0_RSA(self.pointer)
            let modulusByteCount = Int(CCryptoBoringSSL_RSA_size(rsaPublicKey))
            let e = try ArbitraryPrecisionInteger(copying: CCryptoBoringSSL_RSA_get0_e(rsaPublicKey))
            let n = try ArbitraryPrecisionInteger(copying: CCryptoBoringSSL_RSA_get0_n(rsaPublicKey))
            let finiteField = try FiniteFieldArithmeticContext(fieldSize: n)

            // 1. encoded_msg = EMSA-PSS-ENCODE(msg, bit_len(n)) with Hash, MGF, and salt_len as defined in the parameters
            // 2. If EMSA-PSS-ENCODE raises an error, re-raise the error and stop
            // 3. m = bytes_to_int(encoded_msg)
            let m = try BlindSigningHelpers.EMSAPSSEncode(
                rsaPublicKey: rsaPublicKey,
                modulusByteCount: modulusByteCount,
                message: message,
                parameters: parameters
            )

            // 4. c = is_coprime(m, n)
            let c = try m.isCoprime(with: n)

            // 5. If c is false, raise an "invalid input" error and stop
            if !c { throw CryptoKitError(_RSA.BlindSigning.ProtocolError.invalidInput) }

            // 6. r = random_integer_uniform(1, n)
            // 7. inv = inverse_mod(r, n)
            // 8. If inverse_mod fails, raise a "blinding error" error and stop
            // NOTE: We retry here until we get an appropriate r, which is suggested.
            var r: ArbitraryPrecisionInteger
            var inv: ArbitraryPrecisionInteger!
            repeat {
                r = try ArbitraryPrecisionInteger.random(inclusiveMin: 1, exclusiveMax: n)
                inv = try finiteField.inverse(r)
            } while inv == nil

            // 9. x = RSAVP1(pk, r)
            let x = try finiteField.pow(secret: r, e)

            // 10. z = (m * x) mod n
            let z = try finiteField.multiply(m, x)

            // 11. blinded_msg = int_to_bytes(z, modulus_len)
            let blindedMessage = try Data(bytesOf: z, paddedToSize: modulusByteCount)

            // 12. output blinded_msg, inv
            let blindingInverse = _RSA.BlindSigning.BlindingInverse(
                rawRepresentation: try Data(bytesOf: inv, paddedToSize: modulusByteCount)
            )
            return _RSA.BlindSigning.BlindingResult(
                blindedMessage: blindedMessage,
                inverse: blindingInverse
            )
        }

        fileprivate func finalize<H: HashFunction>(
            _ blindSignature: _RSA.BlindSigning.BlindSignature,
            for message: _RSA.BlindSigning.PreparedMessage,
            blindingInverse: _RSA.BlindSigning.BlindingInverse,
            parameters: _RSA.BlindSigning.Parameters<H>
        ) throws -> _RSA.Signing.RSASignature {
            let rsaPublicKey = CCryptoBoringSSL_EVP_PKEY_get0_RSA(self.pointer)
            let modulusByteCount = Int(CCryptoBoringSSL_RSA_size(rsaPublicKey))
            let n = try ArbitraryPrecisionInteger(copying: CCryptoBoringSSL_RSA_get0_n(rsaPublicKey))
            let finiteField = try FiniteFieldArithmeticContext(fieldSize: n)

            // 1. If len(blind_sig) != modulus_len, raise an "unexpected input size" error and stop
            guard blindSignature.rawRepresentation.count == modulusByteCount else {
                throw CryptoKitError(_RSA.BlindSigning.ProtocolError.unexpectedInputSize)
            }

            // 2. z = bytes_to_int(blind_sig)
            let z = try ArbitraryPrecisionInteger(bytes: blindSignature.rawRepresentation)

            // 3. s = (z * inv) mod n
            let inv = try ArbitraryPrecisionInteger(bytes: blindingInverse.rawRepresentation)
            let s = try finiteField.multiply(z, inv)

            // 4. sig = int_to_bytes(s, modulus_len)
            let sig = _RSA.Signing.RSASignature(
                rawRepresentation: try Data(bytesOf: s, paddedToSize: modulusByteCount)
            )

            // 5. result = RSASSA-PSS-VERIFY(pk, msg, sig) with Hash, MGF, and salt_len as defined in the parameters
            let result = try BlindSigningHelpers.RSASSAPSSVerify(
                rsaPublicKey: rsaPublicKey,
                modulusByteCount: modulusByteCount,
                message: message,
                signature: sig,
                parameters: parameters
            )

            // 6. If result = "valid signature", output sig, else raise an "invalid signature" error and stop
            if result {
                return sig
            } else {
                throw CryptoKitError(_RSA.BlindSigning.ProtocolError.invalidSignature)
            }
        }

        deinit {
            CCryptoBoringSSL_EVP_PKEY_free(self.pointer)
        }

        fileprivate func getKeyPrimitives() -> (n: Data, e: Data) {
            let key = CCryptoBoringSSL_EVP_PKEY_get0_RSA(self.pointer)

            func getPrimitive(_ getPointer: (OpaquePointer?) -> UnsafePointer<BIGNUM>?) -> Data {
                let ptr = getPointer(key)
                let size = Int(CCryptoBoringSSL_BN_num_bytes(ptr))
                var data = Data(count: size)
                data.withUnsafeMutableBytes { dataPtr in
                    _ = CCryptoBoringSSL_BN_bn2bin(ptr, dataPtr.baseAddress)
                }
                return data
            }

            return (getPrimitive(CCryptoBoringSSL_RSA_get0_n), getPrimitive(CCryptoBoringSSL_RSA_get0_e))
        }
    }
}

extension BoringSSLRSAPrivateKey {
    fileprivate final class Backing {
        private let pointer: OpaquePointer

        fileprivate init(copying other: Backing) {
            self.pointer = CCryptoBoringSSL_EVP_PKEY_new()
            let rsaPrivateKey = CCryptoBoringSSL_RSAPrivateKey_dup(
                CCryptoBoringSSL_EVP_PKEY_get0_RSA(other.pointer)
            )
            CCryptoBoringSSL_EVP_PKEY_assign_RSA(self.pointer, rsaPrivateKey)
        }

        fileprivate init(pemRepresentation: String) throws {
            var pemRepresentation = pemRepresentation
            self.pointer = CCryptoBoringSSL_EVP_PKEY_new()

            let rsaPrivateKey = try pemRepresentation.withUTF8 { utf8Ptr in
                try BIOHelper.withReadOnlyMemoryBIO(wrapping: utf8Ptr) { bio in
                    guard let key = CCryptoBoringSSL_PEM_read_bio_RSAPrivateKey(bio, nil, nil, nil) else {
                        throw CryptoKitError.internalBoringSSLError()
                    }

                    return key
                }
            }
            CCryptoBoringSSL_EVP_PKEY_assign_RSA(self.pointer, rsaPrivateKey)
        }

        fileprivate convenience init<Bytes: DataProtocol>(derRepresentation: Bytes) throws {
            if derRepresentation.regions.count == 1 {
                try self.init(contiguousDerRepresentation: derRepresentation.regions.first!)
            } else {
                let flattened = Array(derRepresentation)
                try self.init(contiguousDerRepresentation: flattened)
            }
        }

        private init<Bytes: ContiguousBytes>(contiguousDerRepresentation: Bytes) throws {
            self.pointer = CCryptoBoringSSL_EVP_PKEY_new()
            let rsaPrivateKey: OpaquePointer
            if let pointer = Backing.pkcs8DERPrivateKey(contiguousDerRepresentation) {
                rsaPrivateKey = pointer
            } else if let pointer = Backing.pkcs1DERPrivateKey(contiguousDerRepresentation) {
                rsaPrivateKey = pointer
            } else {
                throw CryptoKitError.internalBoringSSLError()
            }
            CCryptoBoringSSL_EVP_PKEY_assign_RSA(self.pointer, rsaPrivateKey)
        }

        fileprivate init(
            n: some ContiguousBytes,
            e: some ContiguousBytes,
            d: some ContiguousBytes,
            p: some ContiguousBytes,
            q: some ContiguousBytes
        ) throws {
            self.pointer = CCryptoBoringSSL_EVP_PKEY_new()
            let n = try ArbitraryPrecisionInteger(bytes: n)
            let e = try ArbitraryPrecisionInteger(bytes: e)
            let d = try ArbitraryPrecisionInteger(bytes: d)
            let p = try ArbitraryPrecisionInteger(bytes: p)
            let q = try ArbitraryPrecisionInteger(bytes: q)

            // Compute the CRT params.
            let dp = try FiniteFieldArithmeticContext(fieldSize: p - 1).residue(d)
            let dq = try FiniteFieldArithmeticContext(fieldSize: q - 1).residue(d)
            guard let qi = try FiniteFieldArithmeticContext(fieldSize: p).inverse(q) else {
                throw CryptoKitError.internalBoringSSLError()
            }

            // Create BoringSSL RSA key.
            guard
                let rsaPtr = n.withUnsafeBignumPointer({ n in
                    e.withUnsafeBignumPointer { e in
                        d.withUnsafeBignumPointer { d in
                            p.withUnsafeBignumPointer { p in
                                q.withUnsafeBignumPointer { q in
                                    dp.withUnsafeBignumPointer { dp in
                                        dq.withUnsafeBignumPointer { dq in
                                            qi.withUnsafeBignumPointer { qi in
                                                CCryptoBoringSSL_RSA_new_private_key(n, e, d, p, q, dp, dq, qi)
                                            }
                                        }
                                    }
                                }
                            }
                        }
                    }
                })
            else { throw CryptoKitError.internalBoringSSLError() }
            CCryptoBoringSSL_EVP_PKEY_assign_RSA(self.pointer, rsaPtr)
        }

        private static func pkcs8DERPrivateKey<Bytes: ContiguousBytes>(
            _ derRepresentation: Bytes
        )
            -> OpaquePointer?
        {
            derRepresentation.withUnsafeBytes { derPtr in
                BIOHelper.withReadOnlyMemoryBIO(wrapping: derPtr) { bio in
                    guard let p8 = CCryptoBoringSSL_d2i_PKCS8_PRIV_KEY_INFO_bio(bio, nil) else {
                        return nil
                    }
                    defer {
                        CCryptoBoringSSL_PKCS8_PRIV_KEY_INFO_free(p8)
                    }

                    guard let pkey = CCryptoBoringSSL_EVP_PKCS82PKEY(p8) else {
                        return nil
                    }
                    defer {
                        CCryptoBoringSSL_EVP_PKEY_free(pkey)
                    }
                    return CCryptoBoringSSL_EVP_PKEY_get1_RSA(pkey)
                }
            }
        }

        private static func pkcs1DERPrivateKey<Bytes: ContiguousBytes>(
            _ derRepresentation: Bytes
        )
            -> OpaquePointer?
        {
            derRepresentation.withUnsafeBytes { derPtr in
                BIOHelper.withReadOnlyMemoryBIO(wrapping: derPtr) { bio in
                    CCryptoBoringSSL_d2i_RSAPrivateKey_bio(bio, nil)
                }
            }
        }

        fileprivate init(keySize: _RSA.Signing.KeySize) throws {
            let pointer = CCryptoBoringSSL_RSA_new()!

            // This do block is used to avoid the risk of leaking the above pointer.
            do {
                let rc = RSA_F4.withBignumPointer { bignumPtr in
                    CCryptoBoringSSL_RSA_generate_key_ex(
                        pointer,
                        CInt(keySize.bitCount),
                        bignumPtr,
                        nil
                    )
                }

                guard rc == 1 else {
                    throw CryptoKitError.internalBoringSSLError()
                }

                self.pointer = CCryptoBoringSSL_EVP_PKEY_new()
                CCryptoBoringSSL_EVP_PKEY_assign_RSA(self.pointer, pointer)
            } catch {
                CCryptoBoringSSL_RSA_free(pointer)
                throw error
            }
        }

        fileprivate var derRepresentation: Data {
            BIOHelper.withWritableMemoryBIO { bio in
                let rsaPrivateKey = CCryptoBoringSSL_EVP_PKEY_get0_RSA(self.pointer)
                let rc = CCryptoBoringSSL_i2d_RSAPrivateKey_bio(bio, rsaPrivateKey)
                precondition(rc == 1)

                return try! Data(copyingMemoryBIO: bio)
            }
        }

        fileprivate var pemRepresentation: String {
            BIOHelper.withWritableMemoryBIO { bio in
                let rsaPrivateKey = CCryptoBoringSSL_EVP_PKEY_get0_RSA(self.pointer)
                let rc = CCryptoBoringSSL_PEM_write_bio_RSAPrivateKey(
                    bio,
                    rsaPrivateKey,
                    nil,
                    nil,
                    0,
                    nil,
                    nil
                )
                precondition(rc == 1)

                return try! String(copyingUTF8MemoryBIO: bio)
            }
        }

        fileprivate var pkcs8PEMRepresentation: String {
            BIOHelper.withWritableMemoryBIO { bio in
                let evp = CCryptoBoringSSL_EVP_PKEY_new()
                defer {
                    CCryptoBoringSSL_EVP_PKEY_free(evp)
                }
                let rsaPrivateKey = CCryptoBoringSSL_EVP_PKEY_get0_RSA(self.pointer)
                CCryptoBoringSSL_EVP_PKEY_set1_RSA(evp, rsaPrivateKey)
                let rc = CCryptoBoringSSL_PEM_write_bio_PKCS8PrivateKey(bio, evp, nil, nil, 0, nil, nil)
                precondition(rc == 1)

                return try! String(copyingUTF8MemoryBIO: bio)
            }
        }

        fileprivate var keySizeInBits: Int {
            let rsaPrivateKey = CCryptoBoringSSL_EVP_PKEY_get0_RSA(self.pointer)
            return Int(CCryptoBoringSSL_RSA_size(rsaPrivateKey)) * 8
        }

        fileprivate var publicKey: BoringSSLRSAPublicKey {
            let pkey = CCryptoBoringSSL_EVP_PKEY_new()!
            let rsaPublicKey = CCryptoBoringSSL_RSAPublicKey_dup(
                CCryptoBoringSSL_EVP_PKEY_get0_RSA(self.pointer)
            )
            CCryptoBoringSSL_EVP_PKEY_assign_RSA(pkey, rsaPublicKey)
            let backing = BoringSSLRSAPublicKey.Backing(
                takingOwnershipOf: pkey
            )
            return BoringSSLRSAPublicKey(backing)
        }

        fileprivate func signature<D: Digest>(
            for digest: D,
            padding: _RSA.Signing.Padding
        ) throws
            -> _RSA.Signing.RSASignature
        {
            let rsaPrivateKey = CCryptoBoringSSL_EVP_PKEY_get0_RSA(self.pointer)
            let hashDigestType = try DigestType(forDigestType: D.self)
            let outputSize = Int(CCryptoBoringSSL_RSA_size(rsaPrivateKey))

            let output = try [UInt8](unsafeUninitializedCapacity: outputSize) { bufferPtr, length in
                var outputLength = 0

                let rc: CInt = digest.withUnsafeBytes { digestPtr in
                    switch padding.backing {
                    case .pkcs1v1_5:
                        var writtenLength = CUnsignedInt(0)
                        let rc = CCryptoBoringSSLShims_RSA_sign(
                            hashDigestType.nid,
                            digestPtr.baseAddress,
                            CUnsignedInt(digestPtr.count),
                            bufferPtr.baseAddress,
                            &writtenLength,
                            rsaPrivateKey
                        )
                        outputLength = Int(writtenLength)
                        return rc
                    case .pss:
                        return CCryptoBoringSSLShims_RSA_sign_pss_mgf1(
                            rsaPrivateKey,
                            &outputLength,
                            bufferPtr.baseAddress,
                            bufferPtr.count,
                            digestPtr.baseAddress,
                            digestPtr.count,
                            hashDigestType.dispatchTable,
                            hashDigestType.dispatchTable,
                            CInt(hashDigestType.digestLength)
                        )
                    case .pssZero:
                        return CCryptoBoringSSLShims_RSA_sign_pss_mgf1(
                            rsaPrivateKey,
                            &outputLength,
                            bufferPtr.baseAddress,
                            bufferPtr.count,
                            digestPtr.baseAddress,
                            digestPtr.count,
                            hashDigestType.dispatchTable,
                            hashDigestType.dispatchTable,
                            CInt(0)
                        )
                    }
                }
                if rc != 1 {
                    throw CryptoKitError.internalBoringSSLError()
                }

                length = outputLength
            }
            return _RSA.Signing.RSASignature(signatureBytes: output)
        }

        fileprivate func decrypt<D: DataProtocol>(
            _ data: D,
            padding: _RSA.Encryption.Padding
        ) throws
            -> Data
        {
            let rsaPrivateKey = CCryptoBoringSSL_EVP_PKEY_get0_RSA(self.pointer)
            let outputSize = Int(CCryptoBoringSSL_RSA_size(rsaPrivateKey))
            var output = Data(count: outputSize)

            let contiguousData: ContiguousBytes =
                data.regions.count == 1 ? data.regions.first! : Array(data)
            let writtenLength: CInt = try output.withUnsafeMutableBytes { bufferPtr in
                try contiguousData.withUnsafeBytes { dataPtr in
                    let ctx = CCryptoBoringSSL_EVP_PKEY_CTX_new(self.pointer, nil)
                    defer {
                        CCryptoBoringSSL_EVP_PKEY_CTX_free(ctx)
                    }

                    CCryptoBoringSSL_EVP_PKEY_decrypt_init(ctx)
                    switch padding.backing {
                    case let .pkcs1_oaep(digest):
                        CCryptoBoringSSL_EVP_PKEY_CTX_set_rsa_padding(ctx, RSA_PKCS1_OAEP_PADDING)
                        switch digest {
                        case .sha1:
                            break  // default case, nothing to set
                        case .sha256:
                            CCryptoBoringSSL_EVP_PKEY_CTX_set_rsa_oaep_md(ctx, CCryptoBoringSSL_EVP_sha256())
                        }
                    }

                    var writtenLength = bufferPtr.count

                    let rc = CCryptoBoringSSLShims_EVP_PKEY_decrypt(
                        ctx,
                        bufferPtr.baseAddress,
                        &writtenLength,
                        dataPtr.baseAddress,
                        dataPtr.count
                    )

                    guard rc == 1 else {
                        throw CryptoKitError.internalBoringSSLError()
                    }

                    return CInt(writtenLength)
                }
            }

            output.removeSubrange(
                output.index(output.startIndex, offsetBy: Int(writtenLength))..<output.endIndex
            )
            return output
        }

        fileprivate func blindSignature<D: DataProtocol>(
            for message: D
        ) throws
            -> _RSA.BlindSigning.BlindSignature
        {
            let rsaPrivateKey = CCryptoBoringSSL_EVP_PKEY_get0_RSA(self.pointer)
            let signatureByteCount = Int(CCryptoBoringSSL_RSA_size(rsaPrivateKey))

            guard message.count == signatureByteCount else {
                throw CryptoKitError.incorrectParameterSize
            }

            let messageBytes: ContiguousBytes =
                message.regions.count == 1 ? message.regions.first! : Array(message)

            let signature = try withUnsafeTemporaryAllocation(
                of: UInt8.self,
                capacity: signatureByteCount
            ) { signatureBufferPtr in
                try messageBytes.withUnsafeBytes { messageBufferPtr in
                    /// NOTE: BoringSSL promotes the use of `RSA_sign_raw` over `RSA_private_encrypt`.
                    var outputCount = 0
<<<<<<< HEAD
                    guard
                        CCryptoBoringSSL_RSA_sign_raw(
                            rsaPrivateKey,
                            &outputCount,
                            signatureBufferPtr.baseAddress,
                            signatureBufferPtr.count,
                            messageBufferPtr.baseAddress,
                            messageBufferPtr.count,
                            RSA_NO_PADDING
                        ) == 1
                    else {
                        switch ERR_GET_REASON(CCryptoBoringSSL_ERR_peek_last_error()) {
=======
                    guard CCryptoBoringSSL_RSA_sign_raw(
                        rsaPrivateKey,
                        &outputCount,
                        signatureBufferPtr.baseAddress,
                        signatureBufferPtr.count,
                        messageBufferPtr.baseAddress,
                        messageBufferPtr.count,
                        RSA_NO_PADDING
                    ) == 1 else {
                        switch CCryptoBoringSSL_ERR_GET_REASON(CCryptoBoringSSL_ERR_peek_last_error()) {
>>>>>>> bd942607
                        case RSA_R_DATA_TOO_LARGE_FOR_MODULUS:
                            throw CryptoKitError(_RSA.BlindSigning.ProtocolError.messageRepresentativeOutOfRange)
                        default:
                            throw CryptoKitError.internalBoringSSLError()
                        }
                    }
                    precondition(outputCount == signatureBufferPtr.count)
                }
                return _RSA.BlindSigning.BlindSignature(rawRepresentation: Data(signatureBufferPtr))
            }

            // NOTE: Verification is part of the specification.
            try self.verifyBlindSignature(signature, for: messageBytes)

            return signature
        }

        fileprivate func verifyBlindSignature<D: ContiguousBytes>(
            _ signature: _RSA.BlindSigning.BlindSignature,
            for blindedMessage: D
        ) throws {
            try signature.withUnsafeBytes { signatureBufferPtr in
                try blindedMessage.withUnsafeBytes { blindedMessageBufferPtr in
                    try withUnsafeTemporaryAllocation(byteCount: blindedMessageBufferPtr.count, alignment: 1) {
                        verificationBufferPtr in
                        let rsaPublicKey = CCryptoBoringSSL_EVP_PKEY_get0_RSA(self.pointer)
                        var outputCount = 0
                        /// NOTE: BoringSSL promotes the use of `RSA_verify_raw` over `RSA_public_decrypt`.
                        guard
                            CCryptoBoringSSL_RSA_verify_raw(
                                rsaPublicKey,
                                &outputCount,
                                verificationBufferPtr.baseAddress,
                                verificationBufferPtr.count,
                                signatureBufferPtr.baseAddress,
                                signatureBufferPtr.count,
                                RSA_NO_PADDING
                            ) == 1
                        else {
                            throw CryptoKitError.internalBoringSSLError()
                        }
                        guard
                            outputCount == blindedMessageBufferPtr.count,
                            memcmp(
                                verificationBufferPtr.baseAddress!,
                                blindedMessageBufferPtr.baseAddress!,
                                blindedMessageBufferPtr.count
                            ) == 0
                        else {
                            throw CryptoKitError(_RSA.BlindSigning.ProtocolError.signingFailure)
                        }
                    }
                }
            }
        }

        deinit {
            CCryptoBoringSSL_EVP_PKEY_free(self.pointer)
        }
    }
}

/// This namespace enum just provides helper functions for some of the steps outlined in the RFC.
enum BlindSigningHelpers {
    fileprivate static func RSASSAPSSVerify<H: HashFunction>(
        rsaPublicKey: OpaquePointer!,
        modulusByteCount: Int,
        message: _RSA.BlindSigning.PreparedMessage,
        signature: _RSA.Signing.RSASignature,
        parameters: _RSA.BlindSigning.Parameters<H>
    ) throws -> Bool {
        let hashDigestType = try DigestType(forDigestType: H.Digest.self)
        return H.hash(data: message.rawRepresentation).withUnsafeBytes { messageHashBufferPtr in
            withUnsafeTemporaryAllocation(byteCount: modulusByteCount, alignment: 1) {
                encodedMessageBufferPtr in
                signature.withUnsafeBytes { signatureBufferPtr in
                    var outputCount = 0
                    guard
                        /// NOTE: BoringSSL promotes the use of `RSA_verify_raw` over `RSA_public_decrypt`.
                        CCryptoBoringSSL_RSA_verify_raw(
                            rsaPublicKey,
                            &outputCount,
                            encodedMessageBufferPtr.baseAddress,
                            encodedMessageBufferPtr.count,
                            signatureBufferPtr.baseAddress,
                            signatureBufferPtr.count,
                            RSA_NO_PADDING
                        ) == 1,
                        outputCount == modulusByteCount,
                        CCryptoBoringSSL_RSA_verify_PKCS1_PSS_mgf1(
                            rsaPublicKey,
                            messageHashBufferPtr.baseAddress,
                            hashDigestType.dispatchTable,
                            hashDigestType.dispatchTable,
                            encodedMessageBufferPtr.baseAddress,
                            parameters.saltLength
                        ) == 1
                    else { return false }
                    return true
                }
            }
        }
    }

    fileprivate static func EMSAPSSEncode<H: HashFunction>(
        rsaPublicKey: OpaquePointer!,
        modulusByteCount: Int,
        message: _RSA.BlindSigning.PreparedMessage,
        parameters: _RSA.BlindSigning.Parameters<H>
    ) throws -> ArbitraryPrecisionInteger {
        try withUnsafeTemporaryAllocation(of: UInt8.self, capacity: modulusByteCount) {
            encodedMessageBufferPtr in
            let hashDigestType = try DigestType(forDigestType: H.Digest.self)
<<<<<<< HEAD
            guard
                H.hash(data: message.rawRepresentation).withUnsafeBytes({ hashBufferPtr in
                    CCryptoBoringSSL_RSA_padding_add_PKCS1_PSS_mgf1(
                        rsaPublicKey,
                        encodedMessageBufferPtr.baseAddress,
                        hashBufferPtr.baseAddress,
                        hashDigestType.dispatchTable,
                        hashDigestType.dispatchTable,
                        parameters.saltLength
                    )
                }) == 1
            else {
                switch ERR_GET_REASON(CCryptoBoringSSL_ERR_peek_last_error()) {
=======
            guard H.hash(data: message.rawRepresentation).withUnsafeBytes({ hashBufferPtr in
                CCryptoBoringSSL_RSA_padding_add_PKCS1_PSS_mgf1(
                    rsaPublicKey,
                    encodedMessageBufferPtr.baseAddress,
                    hashBufferPtr.baseAddress,
                    hashDigestType.dispatchTable,
                    hashDigestType.dispatchTable,
                    parameters.saltLength
                )
            }) == 1 else {
                switch CCryptoBoringSSL_ERR_GET_REASON(CCryptoBoringSSL_ERR_peek_last_error()) {
>>>>>>> bd942607
                case RSA_R_DATA_TOO_LARGE_FOR_KEY_SIZE:
                    throw CryptoKitError(_RSA.BlindSigning.ProtocolError.messageTooLong)
                default:
                    throw CryptoKitError.internalBoringSSLError()
                }
            }
            return try ArbitraryPrecisionInteger(bytes: encodedMessageBufferPtr)
        }
    }
}<|MERGE_RESOLUTION|>--- conflicted
+++ resolved
@@ -900,7 +900,6 @@
                 try messageBytes.withUnsafeBytes { messageBufferPtr in
                     /// NOTE: BoringSSL promotes the use of `RSA_sign_raw` over `RSA_private_encrypt`.
                     var outputCount = 0
-<<<<<<< HEAD
                     guard
                         CCryptoBoringSSL_RSA_sign_raw(
                             rsaPrivateKey,
@@ -912,19 +911,7 @@
                             RSA_NO_PADDING
                         ) == 1
                     else {
-                        switch ERR_GET_REASON(CCryptoBoringSSL_ERR_peek_last_error()) {
-=======
-                    guard CCryptoBoringSSL_RSA_sign_raw(
-                        rsaPrivateKey,
-                        &outputCount,
-                        signatureBufferPtr.baseAddress,
-                        signatureBufferPtr.count,
-                        messageBufferPtr.baseAddress,
-                        messageBufferPtr.count,
-                        RSA_NO_PADDING
-                    ) == 1 else {
                         switch CCryptoBoringSSL_ERR_GET_REASON(CCryptoBoringSSL_ERR_peek_last_error()) {
->>>>>>> bd942607
                         case RSA_R_DATA_TOO_LARGE_FOR_MODULUS:
                             throw CryptoKitError(_RSA.BlindSigning.ProtocolError.messageRepresentativeOutOfRange)
                         default:
@@ -1038,7 +1025,6 @@
         try withUnsafeTemporaryAllocation(of: UInt8.self, capacity: modulusByteCount) {
             encodedMessageBufferPtr in
             let hashDigestType = try DigestType(forDigestType: H.Digest.self)
-<<<<<<< HEAD
             guard
                 H.hash(data: message.rawRepresentation).withUnsafeBytes({ hashBufferPtr in
                     CCryptoBoringSSL_RSA_padding_add_PKCS1_PSS_mgf1(
@@ -1051,20 +1037,7 @@
                     )
                 }) == 1
             else {
-                switch ERR_GET_REASON(CCryptoBoringSSL_ERR_peek_last_error()) {
-=======
-            guard H.hash(data: message.rawRepresentation).withUnsafeBytes({ hashBufferPtr in
-                CCryptoBoringSSL_RSA_padding_add_PKCS1_PSS_mgf1(
-                    rsaPublicKey,
-                    encodedMessageBufferPtr.baseAddress,
-                    hashBufferPtr.baseAddress,
-                    hashDigestType.dispatchTable,
-                    hashDigestType.dispatchTable,
-                    parameters.saltLength
-                )
-            }) == 1 else {
                 switch CCryptoBoringSSL_ERR_GET_REASON(CCryptoBoringSSL_ERR_peek_last_error()) {
->>>>>>> bd942607
                 case RSA_R_DATA_TOO_LARGE_FOR_KEY_SIZE:
                     throw CryptoKitError(_RSA.BlindSigning.ProtocolError.messageTooLong)
                 default:
