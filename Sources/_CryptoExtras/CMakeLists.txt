##===----------------------------------------------------------------------===##
##
## This source file is part of the SwiftCrypto open source project
##
## Copyright (c) 2023 Apple Inc. and the SwiftCrypto project authors
## Licensed under Apache License v2.0
##
## See LICENSE.txt for license information
## See CONTRIBUTORS.txt for the list of SwiftCrypto project authors
##
## SPDX-License-Identifier: Apache-2.0
##
##===----------------------------------------------------------------------===##

add_library(_CryptoExtras
  "AES/AES_CBC.swift"
  "AES/AES_CFB.swift"
  "AES/AES_CTR.swift"
  "AES/AES_GCM_SIV.swift"
  "AES/Block Function.swift"
  "AES/BoringSSL/AES_CFB_boring.swift"
  "AES/BoringSSL/AES_CTR_boring.swift"
  "AES/BoringSSL/AES_GCM_SIV_boring.swift"
  "ARC/ARC+API.swift"
  "ARC/ARC.swift"
  "ARC/ARCCredential.swift"
  "ARC/ARCEncoding.swift"
  "ARC/ARCPrecredential.swift"
  "ARC/ARCPresentation.swift"
  "ARC/ARCRequest.swift"
  "ARC/ARCResponse.swift"
  "ARC/ARCServer.swift"
  "ChaCha20CTR/BoringSSL/ChaCha20CTR_boring.swift"
  "ChaCha20CTR/ChaCha20CTR.swift"
  "ECToolbox/BoringSSL/ECToolbox_boring.swift"
  "ECToolbox/ECToolbox.swift"
  "H2G/HashToField.swift"
  "Key Derivation/KDF.swift"
  "Key Derivation/PBKDF2/BoringSSL/PBKDF2_boring.swift"
  "Key Derivation/PBKDF2/BoringSSL/PBKDF2_commoncrypto.swift"
  "Key Derivation/PBKDF2/PBKDF2.swift"
  "Key Derivation/Scrypt/BoringSSL/Scrypt_boring.swift"
  "Key Derivation/Scrypt/Scrypt.swift"
  "MLDSA/MLDSA65_boring.swift"
  "OPRFs/OPRF.swift"
  "OPRFs/OPRFClient.swift"
  "OPRFs/OPRFServer.swift"
  "OPRFs/VOPRF+API.swift"
  "OPRFs/VOPRFClient.swift"
  "OPRFs/VOPRFServer.swift"
  "RSA/RSA+BlindSigning.swift"
  "RSA/RSA.swift"
  "RSA/RSA_boring.swift"
  "RSA/RSA_security.swift"
  "Util/BoringSSLHelpers.swift"
  "Util/CryptoKitErrors_boring.swift"
  "Util/DigestType.swift"
  "Util/Error.swift"
  "Util/I2OSP.swift"
<<<<<<< HEAD
  "Util/Optional+withUnsafeBytes.swift"
=======
  "Util/IntegerEncoding.swift"
>>>>>>> e2285965
  "Util/PEMDocument.swift"
  "Util/PrettyBytes.swift"
  "Util/SubjectPublicKeyInfo.swift"
  "ZKPs/DLEQ.swift"
  "ZKPs/Prover.swift"
  "ZKPs/Verifier.swift"
  "ZKPs/ZKPToolbox.swift"
)

target_compile_options(_CryptoExtras PRIVATE -DCRYPTO_IN_SWIFTPM)

if(CMAKE_SYSTEM_NAME STREQUAL "Linux" OR CMAKE_SYSTEM_NAME STREQUAL "Windows" OR CMAKE_SYSTEM_NAME STREQUAL "Android" OR CMAKE_SYSTEM_NAME STREQUAL "WASI" OR CMAKE_SYSTEM_NAME STREQUAL FreeBSD)
  target_compile_options(_CryptoExtras PRIVATE -DCRYPTO_IN_SWIFTPM_FORCE_BUILD_API)
endif()

target_include_directories(_CryptoExtras PRIVATE
  $<TARGET_PROPERTY:CCryptoBoringSSL,INCLUDE_DIRECTORIES>
  $<TARGET_PROPERTY:CCryptoBoringSSLShims,INCLUDE_DIRECTORIES>)

target_link_libraries(_CryptoExtras PUBLIC
  $<$<NOT:$<PLATFORM_ID:Darwin>>:Foundation>
  Crypto
  CryptoBoringWrapper
  CCryptoBoringSSL
  CCryptoBoringSSLShims)

target_compile_options(_CryptoExtras PRIVATE ${SWIFT_CRYPTO_COMPILE_OPTIONS})

target_link_options(_CryptoExtras PRIVATE
    "$<$<PLATFORM_ID:Darwin>:SHELL:-Xlinker -framework -Xlinker Security>")

set_target_properties(_CryptoExtras PROPERTIES
  INTERFACE_INCLUDE_DIRECTORIES ${CMAKE_Swift_MODULE_DIRECTORY})

set_property(GLOBAL APPEND PROPERTY SWIFT_CRYPTO_EXPORTS _CryptoExtras)<|MERGE_RESOLUTION|>--- conflicted
+++ resolved
@@ -57,11 +57,8 @@
   "Util/DigestType.swift"
   "Util/Error.swift"
   "Util/I2OSP.swift"
-<<<<<<< HEAD
+  "Util/IntegerEncoding.swift"
   "Util/Optional+withUnsafeBytes.swift"
-=======
-  "Util/IntegerEncoding.swift"
->>>>>>> e2285965
   "Util/PEMDocument.swift"
   "Util/PrettyBytes.swift"
   "Util/SubjectPublicKeyInfo.swift"
