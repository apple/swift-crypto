--- conflicted
+++ resolved
@@ -41,11 +41,8 @@
   "Key Derivation/PBKDF2/PBKDF2.swift"
   "Key Derivation/Scrypt/BoringSSL/Scrypt_boring.swift"
   "Key Derivation/Scrypt/Scrypt.swift"
-<<<<<<< HEAD
+  "MLDSA/MLDSA65_boring.swift"
   "MLKEM/MLKEM_boring.swift"
-=======
-  "MLDSA/MLDSA65_boring.swift"
->>>>>>> cedae371
   "OPRFs/OPRF.swift"
   "OPRFs/OPRFClient.swift"
   "OPRFs/OPRFServer.swift"
