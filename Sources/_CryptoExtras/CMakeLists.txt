--- conflicted
+++ resolved
@@ -54,11 +54,7 @@
   "RSA/RSA+BlindSigning.swift"
   "RSA/RSA.swift"
   "RSA/RSA_boring.swift"
-<<<<<<< HEAD
-  "RSA/RSA_security.swift"
   "SLHDSA/SLHDSA_boring.swift"
-=======
->>>>>>> 84b1d494
   "Util/BoringSSLHelpers.swift"
   "Util/CryptoKitErrors_boring.swift"
   "Util/Data+Extensions.swift"
