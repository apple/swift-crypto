--- conflicted
+++ resolved
@@ -11,16 +11,9 @@
 // SPDX-License-Identifier: Apache-2.0
 //
 //===----------------------------------------------------------------------===//
-<<<<<<< HEAD
 
 // NOTE: This file is unconditionally compiled because RSABSSA is implemented using BoringSSL on all platforms.
-@_implementationOnly import CCryptoBoringSSL
-=======
-#if CRYPTO_IN_SWIFTPM && !CRYPTO_IN_SWIFTPM_FORCE_BUILD_API
-// Nothing to do in this case
-#else
 import CCryptoBoringSSL
->>>>>>> a3866d45
 import Crypto
 
 struct DigestType {
