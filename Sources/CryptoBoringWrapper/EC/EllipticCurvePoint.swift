--- conflicted
+++ resolved
@@ -169,15 +169,12 @@
     #else
     @usableFromInline
     package static func adding(
-        _ lhs: consuming EllipticCurvePoint,
+        _ lhs: EllipticCurvePoint,
         _ rhs: EllipticCurvePoint,
         on group: BoringSSLEllipticCurveGroup,
         context: FiniteFieldArithmeticContext? = nil
     ) throws -> EllipticCurvePoint {
-<<<<<<< HEAD
-=======
         var lhs = lhs
->>>>>>> d1c6b70f
         try lhs.add(rhs, on: group, context: context)
         return lhs
     }
@@ -216,14 +213,11 @@
     }
     #else
     @usableFromInline
-    package consuming func inverting(
-        on group: BoringSSLEllipticCurveGroup,
-        context: FiniteFieldArithmeticContext? = nil
-    ) throws -> EllipticCurvePoint {
-<<<<<<< HEAD
-=======
+    package func inverting(
+        on group: BoringSSLEllipticCurveGroup,
+        context: FiniteFieldArithmeticContext? = nil
+    ) throws -> EllipticCurvePoint {
         var `self` = self
->>>>>>> d1c6b70f
         try self.invert(on: group, context: context)
         return self
     }
@@ -245,14 +239,11 @@
     #else
     @usableFromInline
     package static func inverting(
-        _ point: consuming EllipticCurvePoint,
-        on group: BoringSSLEllipticCurveGroup,
-        context: FiniteFieldArithmeticContext? = nil
-    ) throws -> EllipticCurvePoint {
-<<<<<<< HEAD
-=======
+        _ point: EllipticCurvePoint,
+        on group: BoringSSLEllipticCurveGroup,
+        context: FiniteFieldArithmeticContext? = nil
+    ) throws -> EllipticCurvePoint {
         var point = point
->>>>>>> d1c6b70f
         try point.invert(on: group, context: context)
         return point
     }
@@ -322,15 +313,12 @@
     #else
     @usableFromInline
     package static func subtracting(
-        _ rhs: consuming EllipticCurvePoint,
-        from lhs: consuming EllipticCurvePoint,
-        on group: BoringSSLEllipticCurveGroup,
-        context: FiniteFieldArithmeticContext? = nil
-    ) throws -> EllipticCurvePoint {
-<<<<<<< HEAD
-=======
+        _ rhs: EllipticCurvePoint,
+        from lhs: EllipticCurvePoint,
+        on group: BoringSSLEllipticCurveGroup,
+        context: FiniteFieldArithmeticContext? = nil
+    ) throws -> EllipticCurvePoint {
         var lhs = lhs
->>>>>>> d1c6b70f
         try lhs.subtract(rhs, on: group, context: context)
         return lhs
     }
@@ -385,7 +373,6 @@
     final class Backing {
         @usableFromInline
         let _basePoint: OpaquePointer
-<<<<<<< HEAD
 
         fileprivate init(copying pointer: OpaquePointer, on group: BoringSSLEllipticCurveGroup) throws {
             self._basePoint = try group.withUnsafeGroupPointer { groupPtr in
@@ -506,128 +493,6 @@
                 case .none: throw CryptoBoringWrapperError.internalBoringSSLError()
                 }
 
-=======
-
-        fileprivate init(copying pointer: OpaquePointer, on group: BoringSSLEllipticCurveGroup) throws {
-            self._basePoint = try group.withUnsafeGroupPointer { groupPtr in
-                guard let pointPtr = CCryptoBoringSSL_EC_POINT_dup(pointer, groupPtr) else {
-                    throw CryptoBoringWrapperError.internalBoringSSLError()
-                }
-                return pointPtr
-            }
-        }
-
-        fileprivate convenience init(
-            copying other: Backing,
-            on group: BoringSSLEllipticCurveGroup
-        )
-            throws
-        {
-            try self.init(copying: other._basePoint, on: group)
-        }
-
-        fileprivate init(_pointAtInfinityOn group: BoringSSLEllipticCurveGroup) throws {
-            self._basePoint = try group.withUnsafeGroupPointer { groupPtr in
-                guard let pointPtr = CCryptoBoringSSL_EC_POINT_new(groupPtr) else {
-                    throw CryptoBoringWrapperError.internalBoringSSLError()
-                }
-                return pointPtr
-            }
-        }
-
-        fileprivate init(_generatorOf groupPtr: OpaquePointer) throws {
-            guard
-                let generatorPtr = CCryptoBoringSSL_EC_GROUP_get0_generator(groupPtr),
-                let pointPtr = CCryptoBoringSSL_EC_POINT_dup(generatorPtr, groupPtr)
-            else {
-                throw CryptoBoringWrapperError.internalBoringSSLError()
-            }
-            self._basePoint = pointPtr
-        }
-
-        fileprivate convenience init(
-            multiplying scalar: ArbitraryPrecisionInteger,
-            on group: BoringSSLEllipticCurveGroup,
-            context: FiniteFieldArithmeticContext? = nil
-        ) throws {
-            try self.init(_pointAtInfinityOn: group)
-            try group.withUnsafeGroupPointer { groupPtr in
-                try scalar.withUnsafeBignumPointer { scalarPtr in
-                    guard
-                        CCryptoBoringSSL_EC_POINT_mul(groupPtr, self._basePoint, scalarPtr, nil, nil, context?.bnCtx)
-                            == 1
-                    else {
-                        throw CryptoBoringWrapperError.internalBoringSSLError()
-                    }
-                }
-            }
-        }
-
-        deinit {
-            CCryptoBoringSSL_EC_POINT_free(self._basePoint)
-        }
-
-        fileprivate func multiply(
-            by rhs: ArbitraryPrecisionInteger,
-            on group: BoringSSLEllipticCurveGroup,
-            context: FiniteFieldArithmeticContext? = nil
-        ) throws {
-            try self.withPointPointer { selfPtr in
-                try rhs.withUnsafeBignumPointer { rhsPtr in
-                    try group.withUnsafeGroupPointer { groupPtr in
-                        guard
-                            CCryptoBoringSSL_EC_POINT_mul(groupPtr, selfPtr, nil, selfPtr, rhsPtr, context?.bnCtx) != 0
-                        else {
-                            throw CryptoBoringWrapperError.internalBoringSSLError()
-                        }
-                    }
-                }
-            }
-        }
-
-        fileprivate func add(
-            _ rhs: EllipticCurvePoint,
-            on group: BoringSSLEllipticCurveGroup,
-            context: FiniteFieldArithmeticContext? = nil
-        ) throws {
-            try self.withPointPointer { selfPtr in
-                try group.withUnsafeGroupPointer { groupPtr in
-                    try rhs.withPointPointer { rhsPtr in
-                        guard CCryptoBoringSSL_EC_POINT_add(groupPtr, selfPtr, selfPtr, rhsPtr, context?.bnCtx) != 0
-                        else {
-                            throw CryptoBoringWrapperError.internalBoringSSLError()
-                        }
-                    }
-                }
-            }
-        }
-
-        internal func invert(on group: BoringSSLEllipticCurveGroup, context: FiniteFieldArithmeticContext? = nil) throws
-        {
-            try self.withPointPointer { selfPtr in
-                try group.withUnsafeGroupPointer { groupPtr in
-                    guard CCryptoBoringSSL_EC_POINT_invert(groupPtr, selfPtr, context?.bnCtx) != 0 else {
-                        throw CryptoBoringWrapperError.internalBoringSSLError()
-                    }
-                }
-            }
-        }
-
-        fileprivate convenience init<MessageBytes: ContiguousBytes, DSTBytes: ContiguousBytes>(
-            hashing msg: MessageBytes,
-            to group: BoringSSLEllipticCurveGroup,
-            domainSeparationTag: DSTBytes
-        ) throws {
-            let hashToCurveFunction =
-                switch group.curveName {
-                case .p256: CCryptoBoringSSLShims_EC_hash_to_curve_p256_xmd_sha256_sswu
-                case .p384: CCryptoBoringSSLShims_EC_hash_to_curve_p384_xmd_sha384_sswu
-                // BoringSSL has no P521 hash_to_curve API.
-                case .p521: throw CryptoBoringWrapperError.invalidParameter
-                case .none: throw CryptoBoringWrapperError.internalBoringSSLError()
-                }
-
->>>>>>> d1c6b70f
             try self.init(_pointAtInfinityOn: group)
             try msg.withUnsafeBytes { msgPtr in
                 try group.withUnsafeGroupPointer { groupPtr in
