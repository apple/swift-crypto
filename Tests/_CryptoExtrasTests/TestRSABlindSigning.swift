--- conflicted
+++ resolved
@@ -203,7 +203,6 @@
         )
     }
 
-<<<<<<< HEAD
     func testConstructAndUseKeyFromRSANumbersWhileRecoveringPrimes() throws {
         let data = Array("hello, world!".utf8)
 
@@ -220,7 +219,9 @@
             let blindSignature = try key.blindSignature(for: blindedMessage.blindedMessage)
             let signature = try key.publicKey.finalize(blindSignature, for: preparedMessage, blindingInverse: blindedMessage.inverse)
             XCTAssert(key.publicKey.isValidSignature(signature, for: preparedMessage))
-=======
+        }
+    }
+
     func testGetKeyPrimitives() throws {
         for testVector in RFC9474TestVector.allValues {
             let n = try Data(hexString: testVector.n)
@@ -232,7 +233,6 @@
             ).getKeyPrimitives()
             XCTAssertEqual(primitives.modulus, n)
             XCTAssertEqual(primitives.publicExponent, e)
->>>>>>> 55201a8f
         }
     }
 }