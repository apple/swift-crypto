//===----------------------------------------------------------------------===//
//
// This source file is part of the SwiftCrypto open source project
//
// Copyright (c) 2019 Apple Inc. and the SwiftCrypto project authors
// Licensed under Apache License v2.0
//
// See LICENSE.txt for license information
// See CONTRIBUTORS.md for the list of SwiftCrypto project authors
//
// SPDX-License-Identifier: Apache-2.0
//
//===----------------------------------------------------------------------===//
import Foundation
import XCTest

#if (os(macOS) || os(iOS) || os(watchOS) || os(tvOS)) && CRYPTO_IN_SWIFTPM && !CRYPTO_IN_SWIFTPM_FORCE_BUILD_API
// Skip tests that require @testable imports of CryptoKit.
#else
#if (os(macOS) || os(iOS) || os(watchOS) || os(tvOS)) && !CRYPTO_IN_SWIFTPM_FORCE_BUILD_API
@testable import CryptoKit
#else
@_implementationOnly import CCryptoBoringSSL
@testable import Crypto
#endif

// This module implements "just enough" ASN.1. Specifically, we implement exactly enough ASN.1 DER parsing to handle
// taking the Wycheproof input of EC public keys and to turn them into the x963 representation of the key. This is not
// intended as production quality code, it's really intended to be just enough to get us through these tests.
//
// Let's talk about the DER encoding of ASN.1. DER is fundamentally a TLV (type length value) encoding. Each element is
// made of up some bytes that identify its type, some bytes that identify the length, and then the contents. In the full
// scheme of ASN.1 we care about a lot of things about its structure, but for our case we only care about a few kinds of
// tag. To work out the tag we need, we can look at the X.509 representation of an EC key, from RFC 5480:
//
// SubjectPublicKeyInfo  ::=  SEQUENCE  {
//   algorithm         AlgorithmIdentifier,
//   subjectPublicKey  BIT STRING
// }
//
// AlgorithmIdentifier  ::=  SEQUENCE  {
//   algorithm   OBJECT IDENTIFIER,
//   parameters  ANY DEFINED BY algorithm OPTIONAL
// }
//
// ECParameters ::= CHOICE {
//   namedCurve         OBJECT IDENTIFIER
//   -- implicitCurve   NULL
//   -- specifiedCurve  SpecifiedECDomain
// }
//
// For us, we expect the ECParameters structure to be using the namedCurve representation only.
//
// SEQUENCE, BIT STRING, and OBJECT IDENTIFIER are all primitive representations for ASN.1. Their relevant characteristics are:
//
// ┌───────────────────┬────────────┬──────────────────────────────────────────────┬────────────────┬───────────┐
// │ Name              │ Tag Number │ Primitive                                    │ Encoding Class │ Tag Bytes │
// ├───────────────────┼────────────┼──────────────────────────────────────────────┼────────────────┼───────────┤
// │ SEQUENCE          │       0x10 │                                            N │ Universal      │      0x30 │
// │ BIT STRING        │       0x03 │ Y (we don't support constructed bit strings) │ Universal      │      0x03 │
// │ OBJECT IDENTIFIER │       0x06 │                                            Y │ Universal      │      0x06 │
// └───────────────────┴────────────┴──────────────────────────────────────────────┴────────────────┴───────────┘
//
// In our case, we don't expect to see any parameters, and we're going to ignore them.
//
// The subjectPublicKey is required to be in x9.62 format, either compressed or uncompressed, so we can pass it directly to the
// initializers for CryptoKit once we've done the extraction.
//
// This is the complete set of things we need to be able to parse. It's not that big. Let's see how the code looks.

// MARK: - SPKI

struct ASN1SubjectPublicKeyInfo {
    var algorithm: ASN1AlgorithmIdentifier

    var subjectPublicKey: ASN1BitString

    init(fromASN1 bytes: inout ArraySlice<UInt8>) throws {
        guard bytes.first == 0x30 else {
            throw ECDHTestErrors.ParseSPKIFailure
        }
        bytes = bytes.dropFirst()

        var content = try bytes.readElementContent()

        self.algorithm = try ASN1AlgorithmIdentifier(fromASN1: &content)
        self.subjectPublicKey = try ASN1BitString(fromASN1: &content)
    }
}

// MARK: - AlgorithmIdentifier

struct ASN1AlgorithmIdentifier {
    var algorithm: ASN1ObjectIdentifier

    var namedCurve: ASN1ObjectIdentifier

    init(fromASN1 bytes: inout ArraySlice<UInt8>) throws {
        guard bytes.first == 0x30 else {
            throw ECDHTestErrors.ParseSPKIFailure
        }
        bytes = bytes.dropFirst()

        var content = try bytes.readElementContent()

        self.algorithm = try ASN1ObjectIdentifier(fromASN1: &content)
        self.namedCurve = try ASN1ObjectIdentifier(fromASN1: &content)
    }
}

// MARK: - Bitstring

// A bitstring is a representation of...well...some bits.
struct ASN1BitString {
    private var bytes: [UInt8]

    private static let tagByte = UInt8(0x03)

    init(fromASN1 bytes: inout ArraySlice<UInt8>) throws {
        guard bytes.first == ASN1BitString.tagByte else {
            throw ECDHTestErrors.ParseSPKIFailure
        }
        bytes = bytes.dropFirst()

        var content = try bytes.readElementContent()

        // The initial octet explains how many of the bits in the _final_ octet are not part of the bitstring.
        // The only value we support here is 0.
        guard content.first == 0 else {
            throw ECDHTestErrors.ParseSPKIFailure
        }

        content = content.dropFirst()
        self.bytes = Array(content)
    }
}

extension ASN1BitString: ContiguousBytes {
    func withUnsafeBytes<R>(_ body: (UnsafeRawBufferPointer) throws -> R) rethrows -> R {
        try self.bytes.withUnsafeBytes(body)
    }
}

// MARK: - ObjectIdentifier

// An Object Identifier is a representation of some kind of object: really any kind of object.
//
// It represents a node in an OID hierarchy, and is usually represented as an ordered sequence of numbers.
//
// We mostly don't care about the semantics of the thing, we just care about being able to store and compare them.
struct ASN1ObjectIdentifier {
    private var oidComponents: [UInt]

    private static let tagByte = UInt8(0x06)

    init(fromASN1 bytes: inout ArraySlice<UInt8>) throws {
        guard bytes.first == ASN1ObjectIdentifier.tagByte else {
            throw ECDHTestErrors.ParseSPKIFailure
        }
        bytes = bytes.dropFirst()

        var content = try bytes.readElementContent()

        // Now we have to parse the content. From the spec:
        //
        // > Each subidentifier is represented as a series of (one or more) octets. Bit 8 of each octet indicates whether it
        // > is the last in the series: bit 8 of the last octet is zero, bit 8 of each preceding octet is one. Bits 7 to 1 of
        // > the octets in the series collectively encode the subidentifier. Conceptually, these groups of bits are concatenated
        // > to form an unsigned binary number whose most significant bit is bit 7 of the first octet and whose least significant
        // > bit is bit 1 of the last octet. The subidentifier shall be encoded in the fewest possible octets[...].
        // >
        // > The number of subidentifiers (N) shall be one less than the number of object identifier components in the object identifier
        // > value being encoded.
        // >
        // > The numerical value of the first subidentifier is derived from the values of the first _two_ object identifier components
        // > in the object identifier value being encoded, using the formula:
        // >
        // >  (X*40) + Y
        // >
        // > where X is the value of the first object identifier component and Y is the value of the second object identifier component.
        //
        // Yeah, this is a bit bananas, but basically there are only 3 first OID components (0, 1, 2) and there are no more than 39 children
        // of nodes 0 or 1. In my view this is too clever by half, but the ITU.T didn't ask for my opinion when they were coming up with this
        // scheme, likely because I was in middle school at the time.
        var subcomponents = [UInt]()
        while content.count > 0 {
            subcomponents.append(try content.readOIDSubidentifier())
        }

        guard subcomponents.count >= 2 else {
            throw ECDHTestErrors.ParseSPKIFailure
        }

        // Now we need to expand the subcomponents out. This means we need to undo the step above. The first component will be in the range 0..<40
        // when the first oidComponent is 0, 40..<80 when the first oidComponent is 1, and 80+ when the first oidComponent is 2.
        var oidComponents = [UInt]()
        oidComponents.reserveCapacity(subcomponents.count + 1)

        switch subcomponents.first! {
        case ..<40:
            oidComponents.append(0)
            oidComponents.append(subcomponents.first!)
        case 40 ..< 80:
            oidComponents.append(1)
            oidComponents.append(subcomponents.first! - 40)
        default:
            oidComponents.append(2)
            oidComponents.append(subcomponents.first! - 80)
        }

        oidComponents.append(contentsOf: subcomponents.dropFirst())

        self.oidComponents = oidComponents
    }
}

extension ASN1ObjectIdentifier: Hashable {}

extension ASN1ObjectIdentifier: ExpressibleByArrayLiteral {
    init(arrayLiteral elements: UInt...) {
        self.oidComponents = elements
    }
}

extension ASN1ObjectIdentifier {
    enum NamedCurves {
        static let secp256r1: ASN1ObjectIdentifier = [1, 2, 840, 10045, 3, 1, 7]

        static let secp384r1: ASN1ObjectIdentifier = [1, 3, 132, 0, 34]

        static let secp521r1: ASN1ObjectIdentifier = [1, 3, 132, 0, 35]
    }

    enum AlgorithmIdentifier {
        static let idEcPublicKey: ASN1ObjectIdentifier = [1, 2, 840, 10045, 2, 1]
    }
}

// MARK: - Helpers

extension ArraySlice where Element == UInt8 {
    /// Returns an ArraySlice with the length of the ASN.1 section, and slices this slice to cover the remaining bytes.
    /// Requires the length to be at `startIndex`.
    mutating func readElementContent() throws -> ArraySlice<UInt8> {
        // We need to examine the start of this array as length bytes. This is a bit complex. For now, let's
        // only handle the definite form and error on the indefinite one.
        guard let firstByte = self.first else {
            throw ECDHTestErrors.ParseSPKIFailure
        }

        self = self.dropFirst()

        let length: UInt

        switch firstByte {
        case 0x80:
            // Indefinite form. Unsupported
            throw ECDHTestErrors.ParseSPKIFailure
        case let val where val & 0x80 == 0x80:
            // Top bit is set, this is the long form. The remaining 7 bits of this octet
            // determine how long the length field is.
            let fieldLength = Int(val & 0x7F)
            guard self.count >= fieldLength else {
                throw ECDHTestErrors.ParseSPKIFailure
            }

            // We need to read the length bytes.
            let lengthBytes = self.prefix(fieldLength)
            self = self.dropFirst(fieldLength)
            length = try UInt(bigEndianBytes: lengthBytes)
        case let val:
            // Short form, the length is only one 7-bit integer.
            length = UInt(val)
        }

        guard self.count >= length else {
            throw ECDHTestErrors.ParseSPKIFailure
        }

        let content = self.prefix(Int(length))
        self = self.dropFirst(Int(length))
        return content
    }

    mutating func readOIDSubidentifier() throws -> UInt {
        // In principle OID subidentifiers can be too large to fit into a UInt. We are choosing to not care about that
        // because for us it shouldn't matter.
        guard let subidentifierEndIndex = self.firstIndex(where: { $0 & 0x80 == 0x00 }) else {
            throw ECDHTestErrors.ParseSPKIFailure
        }

        let oidSlice = self[self.startIndex ... subidentifierEndIndex]
        self = self[self.index(after: subidentifierEndIndex)...]

        // We need to compact the bits. These are 7-bit integers, which is really awkward.
<<<<<<< HEAD
		guard let int = UInt(sevenBitBigEndianBytes: oidSlice) else {
			 // too big to parse, happens for Wycheproof vectors with comment "large integer in oid"
			 throw ECDHTestErrors.ParseSPKIFailure
		 }
		 return int
=======
        guard let int = UInt(sevenBitBigEndianBytes: oidSlice) else {
            // too big to parse, happens for Wycheproof vectors with comment "large integer in oid"
            throw ECDHTestErrors.ParseSPKIFailure
        }
        return int
>>>>>>> 5a1b4041
    }
}

extension UInt {
    init<Bytes: Collection>(bigEndianBytes bytes: Bytes) throws where Bytes.Element == UInt8 {
        guard bytes.count <= MemoryLayout<UInt>.size else {
            throw ECDHTestErrors.ParseSPKIFailure
        }

        self = 0
        let shiftSizes = stride(from: 0, to: bytes.count * 8, by: 8).reversed()

        var index = bytes.startIndex
        for shift in shiftSizes {
            self |= UInt(bytes[index]) << shift
            bytes.formIndex(after: &index)
        }
    }

    init?<Bytes: Collection>(sevenBitBigEndianBytes bytes: Bytes) where Bytes.Element == UInt8 {
<<<<<<< HEAD
		// We need to know how many bytes we _need_ to store this "int".
		guard ((bytes.count * 7) + 7) / 8 <= MemoryLayout<UInt>.size else {
			// Too big to parse, this happens for e.g. Wycheproof in testvector 'ecdh_secp256r1_test' for
			// tests with comment "large integer in oid", thus we let this
			// initializer be failable.
			return nil
		}
=======
        // We need to know how many bytes we _need_ to store this "int".
        guard ((bytes.count * 7) + 7) / 8 <= MemoryLayout<UInt>.size else {
            // Too big to parse, this happens for e.g. Wycheproof in testvector 'ecdh_secp256r1_test' for
            // tests with comment "large integer in oid", thus we let this
            // initializer be failable.
            return nil
        }
>>>>>>> 5a1b4041

        self = 0
        let shiftSizes = stride(from: 0, to: bytes.count * 7, by: 7).reversed()

        var index = bytes.startIndex
        for shift in shiftSizes {
            self |= UInt(bytes[index] & 0x7F) << shift
            bytes.formIndex(after: &index)
        }
    }
}

#endif // (os(macOS) || os(iOS) || os(watchOS) || os(tvOS)) && CRYPTO_IN_SWIFTPM<|MERGE_RESOLUTION|>--- conflicted
+++ resolved
@@ -293,19 +293,11 @@
         self = self[self.index(after: subidentifierEndIndex)...]
 
         // We need to compact the bits. These are 7-bit integers, which is really awkward.
-<<<<<<< HEAD
-		guard let int = UInt(sevenBitBigEndianBytes: oidSlice) else {
-			 // too big to parse, happens for Wycheproof vectors with comment "large integer in oid"
-			 throw ECDHTestErrors.ParseSPKIFailure
-		 }
-		 return int
-=======
         guard let int = UInt(sevenBitBigEndianBytes: oidSlice) else {
             // too big to parse, happens for Wycheproof vectors with comment "large integer in oid"
             throw ECDHTestErrors.ParseSPKIFailure
         }
         return int
->>>>>>> 5a1b4041
     }
 }
 
@@ -326,15 +318,6 @@
     }
 
     init?<Bytes: Collection>(sevenBitBigEndianBytes bytes: Bytes) where Bytes.Element == UInt8 {
-<<<<<<< HEAD
-		// We need to know how many bytes we _need_ to store this "int".
-		guard ((bytes.count * 7) + 7) / 8 <= MemoryLayout<UInt>.size else {
-			// Too big to parse, this happens for e.g. Wycheproof in testvector 'ecdh_secp256r1_test' for
-			// tests with comment "large integer in oid", thus we let this
-			// initializer be failable.
-			return nil
-		}
-=======
         // We need to know how many bytes we _need_ to store this "int".
         guard ((bytes.count * 7) + 7) / 8 <= MemoryLayout<UInt>.size else {
             // Too big to parse, this happens for e.g. Wycheproof in testvector 'ecdh_secp256r1_test' for
@@ -342,7 +325,6 @@
             // initializer be failable.
             return nil
         }
->>>>>>> 5a1b4041
 
         self = 0
         let shiftSizes = stride(from: 0, to: bytes.count * 7, by: 7).reversed()
